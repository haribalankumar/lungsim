module geometry_c
  use arrays
  use diagnostics
  use indices
  !use mesh_functions
  !use precision ! sets dp for precision
  !use math_constants !pi  

implicit none
  private

contains
!
!###################################################################################
!
!*add_mesh:* Reads in an ipmesh file and adds this mesh to the terminal branches of an existing tree geometry
  subroutine add_mesh_c(AIRWAY_MESHFILE, filename_len) bind(C, name="add_mesh_c")
    use iso_c_binding, only: c_ptr
    use utils_c, only: strncpy
    use other_consts, only: MAX_FILENAME_LEN
    use geometry, only: add_mesh
    implicit none

    integer,intent(in) :: filename_len
    type(c_ptr), value, intent(in) :: AIRWAY_MESHFILE
    character(len=MAX_FILENAME_LEN) :: filename_f

    call strncpy(filename_f, AIRWAY_MESHFILE, filename_len)
#if defined _WIN32 && defined __INTEL_COMPILER
    call so_add_mesh(filename_f)
#else
    call add_mesh(filename_f)
#endif

  end subroutine add_mesh_c
!
!###################################################################################
!
!*add_matching_mesh:* Replicates an existing mesh, continuing node and element numbers
  subroutine add_matching_mesh_c() bind(C, name="add_matching_mesh_c")
    use geometry, only: add_matching_mesh
    implicit none

#if defined _WIN32 && defined __INTEL_COMPILER
    call so_add_matching_mesh
#else
    call add_matching_mesh
#endif

  end subroutine add_matching_mesh_c

!
!###################################################################################
!
!*append_units:* Appends terminal units at the end of a tree structure
  subroutine append_units_c() bind(C, name="append_units_c")
    use geometry, only: append_units
    implicit none

#if defined _WIN32 && defined __INTEL_COMPILER
    call so_append_units
#else
    call append_units
#endif

  end subroutine append_units_c

!
!###################################################################################
!
  subroutine define_1d_elements_c(ELEMFILE, filename_len) bind(C, name="define_1d_elements_c")

    use iso_c_binding, only: c_ptr
    use utils_c, only: strncpy
    use other_consts, only: MAX_FILENAME_LEN
    use geometry, only: define_1d_elements
    implicit none

    integer,intent(in) :: filename_len
    type(c_ptr), value, intent(in) :: ELEMFILE
    character(len=MAX_FILENAME_LEN) :: filename_f

    call strncpy(filename_f, ELEMFILE, filename_len)

#if defined _WIN32 && defined __INTEL_COMPILER
    call so_define_1d_elements(filename_f)
#else
    call define_1d_elements(filename_f)
#endif

  end subroutine define_1d_elements_c

!
!###################################################################################
!
<<<<<<< HEAD
  subroutine define_elem_geometry_2d_c(ELEMFILE, filename_len, SF_OPTION, sf_option_len) bind(C, name="define_elem_geometry_2d_c")

=======
  subroutine define_elem_geometry_2d_c(ELEMFILE, filename_len, sf_option, sf_option_len) bind(C,name="define_elem_geometry_2d_c")

  
>>>>>>> b2ee68b6
    use iso_c_binding, only: c_ptr
    use utils_c, only: strncpy
    use other_consts, only: MAX_FILENAME_LEN
    use geometry, only: define_elem_geometry_2d
    implicit none

<<<<<<< HEAD
    integer,intent(in) :: filename_len, sf_option_len
    type(c_ptr), value, intent(in) :: ELEMFILE, SF_OPTION
    character(len=MAX_FILENAME_LEN) :: filename_f, sf_option_f

    call strncpy(filename_f, ELEMFILE, filename_len)
    call strncpy(sf_option_f, SF_OPTION, sf_option_len)

#if defined _WIN32 && defined __INTEL_COMPILER
    call so_define_elem_geometry_2d(filename_f,sf_option_f)
#else
    call define_elem_geometry_2d(filename_f,sf_option_f)
#endif

  end subroutine define_elem_geometry_2d_c
=======

    integer,intent(in) :: filename_len, sf_option_len
    !integer,intent(in) :: filename_len

    !type(c_ptr), value, intent(in) :: ELEMFILE
    type(c_ptr), value, intent(in) :: ELEMFILE, sf_option
 
    !character(len=MAX_FILENAME_LEN) :: filename_f
    character(len=MAX_FILENAME_LEN) :: filename_f, sf_option_f

    call strncpy(filename_f, ELEMFILE, filename_len)

    call strncpy(sf_option_f, sf_option, sf_option_len)

#if defined _WIN32 && defined __INTEL_COMPILER
    call so_define_elem_geometry_2d(filename_f, sf_option_f)
    !call so_define_elem_geometry_2d(filename_f)
#else
    call define_elem_geometry_2d(filename_f, sf_option_f)
    !call define_elem_geometry_2d(filename_f)
#endif

  end subroutine define_elem_geometry_2d_c

>>>>>>> b2ee68b6
!
!###################################################################################
!
!*define_mesh_geometry_test:*
  subroutine define_mesh_geometry_test_c() bind(C, name="define_mesh_geometry_test_c")
    use geometry, only: define_mesh_geometry_test
    implicit none

#if defined _WIN32 && defined __INTEL_COMPILER
    call so_define_mesh_geometry_test
#else
    call define_mesh_geometry_test
#endif

  end subroutine define_mesh_geometry_test_c
!
!###################################################################################
!
  subroutine define_node_geometry_c(NODEFILE, filename_len) bind(C, name="define_node_geometry_c")

    use iso_c_binding, only: c_ptr
    use utils_c, only: strncpy
    use other_consts, only: MAX_FILENAME_LEN
    use geometry, only: define_node_geometry
    implicit none

    integer,intent(in) :: filename_len
    type(c_ptr), value, intent(in) :: NODEFILE
    character(len=MAX_FILENAME_LEN) :: filename_f

    call strncpy(filename_f, NODEFILE, filename_len)

#if defined _WIN32 && defined __INTEL_COMPILER
    call so_define_node_geometry(filename_f)
#else
    call define_node_geometry(filename_f)
#endif

  end subroutine define_node_geometry_c

!
!###################################################################################
!
  subroutine define_node_geometry_2d_c(NODEFILE, filename_len) bind(C, name="define_node_geometry_2d_c")

    use iso_c_binding, only: c_ptr
    use utils_c, only: strncpy
    use other_consts, only: MAX_FILENAME_LEN
    use geometry, only: define_node_geometry_2d
    implicit none

    integer,intent(in) :: filename_len
    type(c_ptr), value, intent(in) :: NODEFILE
    character(len=MAX_FILENAME_LEN) :: filename_f

    call strncpy(filename_f, NODEFILE, filename_len)

#if defined _WIN32 && defined __INTEL_COMPILER
    call so_define_node_geometry_2d(filename_f)
#else
    call define_node_geometry_2d(filename_f)
#endif

  end subroutine define_node_geometry_2d_c

!
!###################################################################################
!
  subroutine define_data_geometry_c(DATAFILE, filename_len) bind(C, name="define_data_geometry_c")

    use iso_c_binding, only: c_ptr
    use utils_c, only: strncpy
    use other_consts, only: MAX_FILENAME_LEN
    use geometry, only: define_data_geometry
    implicit none

    integer,intent(in) :: filename_len
    type(c_ptr), value, intent(in) :: DATAFILE
    character(len=MAX_FILENAME_LEN) :: filename_f

    call strncpy(filename_f, DATAFILE, filename_len)

#if defined _WIN32 && defined __INTEL_COMPILER
    call so_define_data_geometry(filename_f)
#else
    call define_data_geometry(filename_f)
#endif

  end subroutine define_data_geometry_c
!
!###################################################################################
!
  subroutine make_data_grid_c(surface_elems, spacing, to_export, filename, filename_len, groupname, groupname_len)&
 bind(C, name="make_data_grid_c")
    
    use arrays,only: dp
    use iso_c_binding, only: c_ptr
    use utils_c, only: strncpy
    use other_consts, only: MAX_FILENAME_LEN, MAX_STRING_LEN
    use geometry, only: make_data_grid
    implicit none

    integer,intent(in) :: surface_elems(:)
    real(dp),intent(in) :: spacing
    logical,intent(in) :: to_export
    integer,intent(in) :: filename_len, groupname_len
    type(c_ptr), value, intent(in) :: filename, groupname
    character(len=MAX_FILENAME_LEN) :: filename_f
    character(len=MAX_STRING_LEN) :: groupname_f

    call strncpy(filename_f, filename, filename_len)
    call strncpy(groupname_f, groupname, groupname_len)

#if defined _WIN32 && defined __INTEL_COMPILER
    call so_make_data_grid(surface_elems, spacing, to_export, filename_f, groupname_f)
#else
    call make_data_grid(surface_elems, spacing, to_export, filename_f, groupname_f)
#endif

  end subroutine make_data_grid_c


!
!###################################################################################
!
  subroutine group_elem_parent_term_c(ne_parent) bind(C, name="group_elem_parent_term_c")

    use iso_c_binding, only: c_ptr
    use geometry, only: group_elem_parent_term
    implicit none

    integer,intent(in) :: ne_parent

#if defined _WIN32 && defined __INTEL_COMPILER
    call so_group_elem_parent_term(ne_parent)
#else
    call group_elem_parent_term(ne_parent)
#endif

  end subroutine group_elem_parent_term_c


!
!###################################################################################
!
  subroutine define_data_geometry_c(DATAFILE, filename_len) bind(C, name="define_data_geometry_c")

    use iso_c_binding, only: c_ptr
    use utils_c, only: strncpy
    use other_consts, only: MAX_FILENAME_LEN
    use geometry, only: define_data_geometry
    implicit none

    integer,intent(in) :: filename_len
    type(c_ptr), value, intent(in) :: DATAFILE
    character(len=MAX_FILENAME_LEN) :: filename_f

    call strncpy(filename_f, DATAFILE, filename_len)

#if defined _WIN32 && defined __INTEL_COMPILER
    call so_define_data_geometry(filename_f)
#else
    call define_data_geometry(filename_f)
#endif

  end subroutine define_data_geometry_c

!
!###################################################################################
!
  subroutine define_node_geometry_2d_c(NODEFILE, filename_len) bind(C, name="define_node_geometry_2d_c")

    use iso_c_binding, only: c_ptr
    use utils_c, only: strncpy
    use other_consts, only: MAX_FILENAME_LEN
    use geometry, only: define_node_geometry_2d
    implicit none

    integer,intent(in) :: filename_len
    type(c_ptr), value, intent(in) :: NODEFILE
    character(len=MAX_FILENAME_LEN) :: filename_f

    call strncpy(filename_f, NODEFILE, filename_len)

#if defined _WIN32 && defined __INTEL_COMPILER
    call so_define_node_geometry_2d(filename_f)
#else
    call define_node_geometry_2d(filename_f)
#endif

  end subroutine define_node_geometry_2d_c
!

!


!###################################################################################
!

  subroutine define_rad_from_file_c(FIELDFILE, filename_len, radius_type, radius_type_len) bind(C, name="define_rad_from_file_c")

    use iso_c_binding, only: c_ptr
    use utils_c, only: strncpy
    use other_consts, only: MAX_FILENAME_LEN, MAX_STRING_LEN
    use geometry, only: define_rad_from_file
    implicit none

    integer,intent(in) :: filename_len, radius_type_len
    type(c_ptr), value, intent(in) :: FIELDFILE, radius_type
    character(len=MAX_FILENAME_LEN) :: filename_f, radius_type_f

    call strncpy(filename_f, FIELDFILE, filename_len)
    call strncpy(radius_type_f, radius_type, radius_type_len)

#if defined _WIN32 && defined __INTEL_COMPILER
    call so_define_rad_from_file(filename_f, radius_type_f)
#else
    call define_rad_from_file(filename_f, radius_type_f)
#endif

    end subroutine define_rad_from_file_c
!
!##################################################################################
!
!*define_rad_from_geom:* Defines vessel or airway radius based on their geometric structure
  subroutine define_rad_from_geom_c(order_system, order_system_len, control_param, &
        start_from, start_from_len, start_rad, group_type, group_type_len, group_options, group_options_len) &
        bind(C, name="define_rad_from_geom_c")

    use iso_c_binding, only: c_ptr
    use utils_c, only: strncpy
    use other_consts, only: MAX_STRING_LEN
    use arrays, only: dp
    use geometry, only: define_rad_from_geom
    implicit none

    real(dp),intent(in) :: control_param, start_rad
    integer,intent(in) :: order_system_len, start_from_len, group_type_len, group_options_len
    type(c_ptr), value, intent(in) :: order_system, start_from, group_type, group_options
    character(len=MAX_STRING_LEN) :: order_system_f, start_from_f, group_type_f, group_options_f

    call strncpy(order_system_f, order_system, order_system_len)
    call strncpy(start_from_f, start_from, start_from_len)
    call strncpy(group_options_f, group_options, group_options_len)
    call strncpy(group_type_f, group_type, group_type_len)

#if defined _WIN32 && defined __INTEL_COMPILER
    call so_define_rad_from_geom(order_system_f, control_param, start_from_f, start_rad, group_type_f, group_options_f)
#else
    call define_rad_from_geom(order_system_f, control_param, start_from_f, start_rad, group_type_f, group_options_f)
#endif

  end subroutine define_rad_from_geom_c
!
!###########################################################################
!
!*element_connectivity_1d:*  Calculates element connectivity in 1D and stores in elelem_cnct
  subroutine element_connectivity_1d_c() bind(C, name="element_connectivity_1d_c")
    use geometry, only: element_connectivity_1d
    implicit none

#if defined _WIN32 && defined __INTEL_COMPILER
    call so_element_connectivity_1d
#else
    call element_connectivity_1d
#endif

  end subroutine element_connectivity_1d_c

!
!###################################################################################
!
!*evaluate_ordering:* calculates generations, Horsfield orders, Strahler orders for a given tree
  subroutine evaluate_ordering_c() bind(C, name="evaluate_ordering_c")
    use geometry, only: evaluate_ordering
    implicit none

#if defined _WIN32 && defined __INTEL_COMPILER
    call so_evaluate_ordering
#else
    call evaluate_ordering
#endif

  end subroutine evaluate_ordering_c
!
!###################################################################################
!
!>*set_initial_volume:* assigns a volume to terminal units appended on a tree structure
!>based on an assumption of a linear gradient in the gravitational direction with max
!> min and COV values defined.
  subroutine set_initial_volume_c(Gdirn, COV, total_volume, Rmax, Rmin) bind(C, name="set_initial_volume_c")

    use geometry, only: set_initial_volume
    use arrays, only: dp
    implicit none

    !     Parameter List
    integer,intent(in) :: Gdirn
    real(dp),intent(in) :: COV, total_volume, Rmax, Rmin

#if defined _WIN32 && defined __INTEL_COMPILER
    call so_set_initial_volume(Gdirn, COV, total_volume, Rmax, Rmin)
#else
    call set_initial_volume(Gdirn, COV, total_volume, Rmax, Rmin)
#endif

  end subroutine set_initial_volume_c

!
!###################################################################################
!
!*volume_of_mesh:* calculates the volume of an airway mesh including conducting and respiratory airways
  subroutine volume_of_mesh_c(volume_model,volume_tree) bind(C, name="volume_of_mesh_c")
    use arrays, only: dp
    use geometry, only: volume_of_mesh
    implicit none

    real(dp) :: volume_model,volume_tree

#if defined _WIN32 && defined __INTEL_COMPILER
    call so_volume_of_mesh(volume_model, volume_tree)
#else
    call volume_of_mesh(volume_model, volume_tree)
#endif

  end subroutine volume_of_mesh_c

<<<<<<< HEAD
!
!###################################################################################
!
  function get_local_node_f_c(ndimension,np_global) result(get_local_node) bind(C, name="get_local_node_f_c")
    use arrays, only: dp
    use geometry, only: get_local_node_f
    implicit none
    
    integer :: ndimension,np_global
    integer :: get_local_node
    
    get_local_node=get_local_node_f(ndimension,np_global)

  end function get_local_node_f_c
=======
!!!##################################################

  
>>>>>>> b2ee68b6

end module geometry_c

<|MERGE_RESOLUTION|>--- conflicted
+++ resolved
@@ -93,21 +93,13 @@
 !
 !###################################################################################
 !
-<<<<<<< HEAD
   subroutine define_elem_geometry_2d_c(ELEMFILE, filename_len, SF_OPTION, sf_option_len) bind(C, name="define_elem_geometry_2d_c")
-
-=======
-  subroutine define_elem_geometry_2d_c(ELEMFILE, filename_len, sf_option, sf_option_len) bind(C,name="define_elem_geometry_2d_c")
-
-  
->>>>>>> b2ee68b6
     use iso_c_binding, only: c_ptr
     use utils_c, only: strncpy
     use other_consts, only: MAX_FILENAME_LEN
     use geometry, only: define_elem_geometry_2d
     implicit none
 
-<<<<<<< HEAD
     integer,intent(in) :: filename_len, sf_option_len
     type(c_ptr), value, intent(in) :: ELEMFILE, SF_OPTION
     character(len=MAX_FILENAME_LEN) :: filename_f, sf_option_f
@@ -122,32 +114,6 @@
 #endif
 
   end subroutine define_elem_geometry_2d_c
-=======
-
-    integer,intent(in) :: filename_len, sf_option_len
-    !integer,intent(in) :: filename_len
-
-    !type(c_ptr), value, intent(in) :: ELEMFILE
-    type(c_ptr), value, intent(in) :: ELEMFILE, sf_option
- 
-    !character(len=MAX_FILENAME_LEN) :: filename_f
-    character(len=MAX_FILENAME_LEN) :: filename_f, sf_option_f
-
-    call strncpy(filename_f, ELEMFILE, filename_len)
-
-    call strncpy(sf_option_f, sf_option, sf_option_len)
-
-#if defined _WIN32 && defined __INTEL_COMPILER
-    call so_define_elem_geometry_2d(filename_f, sf_option_f)
-    !call so_define_elem_geometry_2d(filename_f)
-#else
-    call define_elem_geometry_2d(filename_f, sf_option_f)
-    !call define_elem_geometry_2d(filename_f)
-#endif
-
-  end subroutine define_elem_geometry_2d_c
-
->>>>>>> b2ee68b6
 !
 !###################################################################################
 !
@@ -475,10 +441,7 @@
 
   end subroutine volume_of_mesh_c
 
-<<<<<<< HEAD
-!
-!###################################################################################
-!
+
   function get_local_node_f_c(ndimension,np_global) result(get_local_node) bind(C, name="get_local_node_f_c")
     use arrays, only: dp
     use geometry, only: get_local_node_f
@@ -490,11 +453,7 @@
     get_local_node=get_local_node_f(ndimension,np_global)
 
   end function get_local_node_f_c
-=======
-!!!##################################################
-
-  
->>>>>>> b2ee68b6
+
 
 end module geometry_c
 
