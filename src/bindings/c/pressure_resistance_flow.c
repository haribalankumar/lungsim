--- conflicted
+++ resolved
@@ -1,12 +1,8 @@
 #include "pressure_resistance_flow.h"
-
-<<<<<<< HEAD
 #include <string.h>
 
 void evaluate_prq_c(const char *mesh_type, int *mesh_type_len, const char *vessel_type, int *vessel_type_len,int *grav_dirn, double *grav_factor, const char *bc_type, int *bc_type_len,  double *inlet_bc, double *outlet_bc);
-=======
-void evaluate_prq_c(const char *mesh_type, int *mesh_type_len, int *grav_dirn, double *grav_factor, const char *bc_type, int *bc_type_len,  double *inlet_bc, double *outlet_bc);
->>>>>>> fff0d899
+
 
 void evaluate_prq(const char *mesh_type, int grav_dirn, double grav_factor, const char *bc_type, double inlet_bc, double outlet_bc)
 {
