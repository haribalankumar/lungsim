--- conflicted
+++ resolved
@@ -6,23 +6,15 @@
 
 SHO_PUBLIC void export_1d_elem_field(int ne_field, const char *EXELEMFILE, const char *group_name, const char *field_name );
 SHO_PUBLIC void export_1d_elem_geometry(const char *EXELEMFILE, const char *name);
-<<<<<<< HEAD
 SHO_PUBLIC void export_elem_geometry_2d(const char *EXELEMFILE, const char *name, int offset_elem, int offset_node);
-=======
-SHO_PUBLIC void export_elem_geometry_2d(const char *EXELEMFILE, const char *name, int offset_elem,int offset_node);
->>>>>>> b2ee68b6
 SHO_PUBLIC void export_node_field(int nj_field, const char *EXNODEFIELD, const char *name, const char *field_name);
 SHO_PUBLIC void export_data_geometry(const char *EXDATAFILE, const char *name);
 SHO_PUBLIC void export_terminal_solution(const char *EXNODEFILE, const char *name);
 SHO_PUBLIC void export_terminal_perfusion(const char *EXNODEFILE, const char *name);
 SHO_PUBLIC void export_terminal_ssgexch(const char *EXNODEFILE, const char *name);
 SHO_PUBLIC void export_node_geometry(const char *EXNODEFILE, const char *name);
-<<<<<<< HEAD
 SHO_PUBLIC void export_node_geometry_2d(const char *EXNODEFILE, const char *name, int offset);
 SHO_PUBLIC void export_data_geometry(const char *EXDATAFILE, const char *name, int offset);
-=======
-SHO_PUBLIC void export_node_geometry_2d(const char *EXNODEFILE, const char *name,int offset);
->>>>>>> b2ee68b6
 SHO_PUBLIC void export_elem_field(const char *EXELEMFIELD, const char *name, const char *field_name);
 
 #endif /* AETHER_EXPORTS_H */