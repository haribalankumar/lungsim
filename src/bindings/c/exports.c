--- conflicted
+++ resolved
@@ -16,10 +16,7 @@
 void export_data_geometry_c(const char *EXDATAFILE, int *EXDATAFILE_LEN, const char *name, int *name_len);
 void export_node_geometry_c(const char *EXNODEFILE, int *EXNODEFILE_LEN, const char *name, int *name_len);
 void export_node_geometry_2d_c(const char *EXNODEFILE, int *EXNODEFILE_LEN, const char *name, int *name_len, int *offset);
-<<<<<<< HEAD
 void export_data_geometry_c(const char *EXDATAFILE, int *EXDATAFILE_LEN, const char *name, int *name_len, int *offset);
-=======
->>>>>>> b2ee68b6
 void export_elem_field_c(const char *EXELEMFIELD, int *EXELEMFIELD_LEN,
                          const char *name, int *name_len, const char *field_name, int *field_name_len);
 
@@ -44,10 +41,7 @@
 {
   int filename_len = strlen(EXELEMFILE);
   int name_len = strlen(name);
-<<<<<<< HEAD
 
-=======
->>>>>>> b2ee68b6
   export_elem_geometry_2d_c(EXELEMFILE, &filename_len, name, &name_len, &offset_elem, &offset_node);
 }
 
@@ -108,7 +102,6 @@
   export_node_geometry_2d_c(EXNODEFILE, &filename_len, name, &name_len, &offset);
 }
 
-<<<<<<< HEAD
 void export_data_geometry(const char *EXDATAFILE, const char *name, int offset)
 {
   int filename_len = strlen(EXDATAFILE);
@@ -116,8 +109,7 @@
 
   export_data_geometry_c(EXDATAFILE, &filename_len, name, &name_len, &offset);
 }
-=======
->>>>>>> b2ee68b6
+
 
 void export_elem_field(const char *EXELEMFIELD, const char *name, const char *field_name)
 {
