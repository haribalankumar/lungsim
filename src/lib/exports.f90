--- conflicted
+++ resolved
@@ -13,16 +13,9 @@
   implicit none
  
   private
-<<<<<<< HEAD
   public export_1d_elem_geometry,export_elem_geometry_2d,export_node_geometry,export_node_geometry_2d,&
        export_node_field,export_elem_field,export_terminal_solution,export_terminal_perfusion,&
        export_terminal_ssgexch,export_1d_elem_field,export_data_geometry
-=======
-  public export_1d_elem_geometry,export_node_geometry,export_node_field,&
-       export_elem_field,export_terminal_solution,export_terminal_perfusion,&
-       export_terminal_ssgexch,export_1d_elem_field,export_node_geometry_2d,&
-       export_elem_geometry_2d,export_data_geometry
->>>>>>> b2ee68b6
 
 contains
 !!!################################################################
@@ -532,7 +525,7 @@
     endif
     CLOSE(10)
 
-<<<<<<< HEAD
+
 !!!########################################################################
 
   subroutine export_node_geometry_2d(EXNODEFILE, name, offset)
@@ -655,9 +648,6 @@
     call enter_exit(sub_name,2)
     
   end subroutine export_data_geometry
-=======
-  end subroutine export_node_geometry_2d
->>>>>>> b2ee68b6
 
 !!!########################################################################
 
