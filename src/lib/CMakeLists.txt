--- conflicted
+++ resolved
@@ -19,10 +19,7 @@
   species_transport.f90
   ventilation.f90
   mesh_functions.f90
-<<<<<<< HEAD
-=======
   surface_fitting.f90
->>>>>>> d66c2bab
 
 )
 
