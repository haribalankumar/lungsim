--- conflicted
+++ resolved
@@ -364,11 +364,7 @@
     unit_field(nu_conc2,1:num_units) = gasex_field(ng_p_alv_co2,1:num_units)/&
          (o2molvol*(press_atm-p_water)) ! from mmHg to mmol/mm^3
 
-<<<<<<< HEAD
     call enter_exit(sub_name,2)
-=======
-    call enter_exit(sub_name,1)
->>>>>>> 6a487013
 
   end subroutine steadystate_gasexchange
 
