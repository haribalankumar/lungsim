
module geometry
!*Brief Description:* This module handles all geometry read/write/generation.
!
!*LICENSE:*
!
!
!
!*Full Description:*
!
!This module handles all geometry read/write/generation.
  use arrays
  use diagnostics
  use indices
  use mesh_utilities
  use other_consts ! currently has pi
  use precision ! sets dp for precision

  implicit none

  !Module parameters

  !Module types

  !Module variables

  !Interfaces
  private
  public add_mesh
  public add_matching_mesh
  public append_units
  public define_1d_elements
  public define_elem_geometry_2d
  public define_mesh_geometry_test
  public define_node_geometry
  public define_node_geometry_2d
  public define_data_geometry
  public group_elem_parent_term
  public define_rad_from_file
  public define_rad_from_geom
  public element_connectivity_1d
  public element_connectivity_2d
  public inlist
  public split_datacloud
  public split_datacloudfromSTL
  public evaluate_ordering
  public get_final_real
  public splitwords
  public get_local_node_f
  public make_data_grid
  public reallocate_node_elem_arrays
  public set_initial_volume
  public triangles_from_surface
  public triangles_from_selectsurface
  public volume_of_mesh
  public get_final_integer
  public get_four_nodes

contains
!
!!!#####################################################################
!
!*allocate_node_arrays:* allocate memory for arrays associated with 1D trees
  subroutine allocate_node_arrays(num_nodes)

    integer,intent(in) :: num_nodes
    
    if(.not.allocated(nodes)) allocate (nodes(num_nodes))
    if(.not.allocated(node_xyz)) allocate (node_xyz(3,num_nodes))
    if(.not.allocated(node_field)) allocate (node_field(num_nj,num_nodes))
    if(.not.allocated(elems_at_node)) allocate(elems_at_node(num_nodes,0:3))
    nodes = 0 !initialise node index values
    node_xyz = 0.0_dp !initialise
    node_field = 0.0_dp !initialise

  end subroutine allocate_node_arrays

!###################################################################################
!
!*add_mesh:* Reads in an ipmesh file and adds this mesh to the terminal branches of an existing tree geometry
  subroutine add_mesh(AIRWAY_MESHFILE)
  !DEC$ ATTRIBUTES DLLEXPORT,ALIAS:"SO_ADD_MESH" :: ADD_MESH

    character(len=MAX_FILENAME_LEN), intent(in) :: AIRWAY_MESHFILE
    ! Local parameters
    character(len=100) :: buffer
    integer, parameter :: fh = 15
    integer :: ios
    integer :: line
    integer :: i,ibeg,iend,i_ss_end,j,ne,ne0,ne_global,ne_parent,ne_start, &
         ngen_parent,np,np0,np_global,&
         num_elems_new,num_elems_to_add,num_nodes_new,nunit,nlabel
    integer,dimension(1000) :: element_temp,generation, &
         parent_element,symmetry_temp
    real(dp),dimension(1000) :: length,radius,a_A
    character(len=60) :: sub_name

    sub_name = 'add_mesh'
    call enter_exit(sub_name,1)

    ios = 0
    line = 0
    open(fh, file=AIRWAY_MESHFILE)

    ! ios is negative if an end of record condition is encountered or if
    ! an endfile condition was detected.  It is positive if an error was
    ! detected.  ios is zero otherwise.
    ios=0
    line=0
    i=0 ! count the number of elements read in

    do while (ios == 0)
       read(fh, '(A)', iostat=ios) buffer
       ! line contains: element, parent element, generation,
       !                symmetry, length, outer radius, a/A ratio
       ! note that a/A ratio is always 1 for the conducting airways
       if (ios == 0) then
          line = line + 1
          i=i+1
          i_ss_end = len(buffer)

          do nlabel = 1,7
             ibeg = index(buffer," ") + 1 !get location of first integer beyond ws in string
             buffer = adjustl(buffer(ibeg:i_ss_end)) ! get info beyond ws, remove leading ws
             iend = index(buffer," ") !get location of next ws in sub-string
             select case (nlabel)
             case (1)
                read (buffer(1:iend-1), *, iostat=ios) element_temp(i) ! not used??
             case(2)
                read (buffer(1:iend-1), *, iostat=ios) parent_element(i)
             case(3)
                read (buffer(1:iend-1), *, iostat=ios) generation(i)
             case(4)
                read (buffer(1:iend-1), *, iostat=ios) symmetry_temp(i)
             case(5)
                read (buffer(1:iend-1), *, iostat=ios) length(i)
             case(6)
                read (buffer(1:iend-1), *, iostat=ios) radius(i)
             case(7)
                read (buffer(1:iend-1), *, iostat=ios) a_A(i)
             end select
          enddo
       endif
    enddo
    close(fh)

    num_elems_to_add = i

!!! increase the size of node and element arrays to accommodate the additional elements
    ! the number of nodes after adding mesh will be:
    num_nodes_new = num_nodes + num_units*num_elems_to_add
    ! the number of elems after adding mesh will be:
    num_elems_new = num_elems + num_units*num_elems_to_add
    call reallocate_node_elem_arrays(num_elems_new,num_nodes_new)

    ne = num_elems ! the starting local element number
    ne_global = elems(ne) ! assumes this is the highest element number (!!!)
    np = num_nodes ! the starting local node number
    np_global = nodes(np) ! assumes this is the highest node number (!!!)

    do nunit = 1,num_units ! for all terminal branches, append the mesh

       ne_parent = units(nunit) ! local element number of terminal, to append to
       ngen_parent = elem_ordrs(1,ne_parent)
       ne_start = ne !starting element number for the unit

       do i=1,num_elems_to_add

          if(parent_element(i).eq.0)then
             ne_parent = units(nunit)
          else
             ne_parent = ne_start+parent_element(i)
          endif

          ne0 = ne_parent
          np0 = elem_nodes(2,ne0)

          ne_global = ne_global + 1 ! new global element number
          ne = ne + 1 ! new local element number
          np_global = np_global + 1 !new global node number
          np = np + 1 ! new local node number

          nodes(np) = np_global
          elems(ne) = ne_global

          elem_nodes(1,ne) = np0
          elem_nodes(2,ne) = np

          elem_ordrs(1,ne) = ngen_parent + generation(i)
          elem_symmetry(ne) = symmetry_temp(i)+1 ! uses 0/1 in file; 1/2 in code

          ! record the element connectivity
          elem_cnct(-1,0,ne) = 1 ! one parent branch
          elem_cnct(-1,1,ne) = ne0 ! store parent element
          elem_cnct(1,0,ne0) = elem_cnct(1,0,ne0) + 1
          elem_cnct(1,elem_cnct(1,0,ne0),ne0) = ne

          ! record the direction and location of the branch
          do j=1,3
             elem_direction(j,ne) = elem_direction(j,ne0)
             node_xyz(j,np) = node_xyz(j,np0) + &
                  elem_direction(j,ne)*length(i)
          enddo !j

          elem_field(ne_length,ne) = length(i)
          elem_field(ne_radius,ne) = radius(i)
          elem_field(ne_a_A,ne) = a_A(i)
          elem_field(ne_vol,ne) = PI*radius(i)**2*length(i)

       enddo !i
    enddo !nunit

    num_nodes = np
    num_elems = ne

    call element_connectivity_1d
    call evaluate_ordering ! calculate new ordering of tree

    call enter_exit(sub_name,2)

  end subroutine add_mesh

!
!###################################################################################
!
!*add_matching_mesh:*
  subroutine add_matching_mesh()
  !DEC$ ATTRIBUTES DLLEXPORT,ALIAS:"SO_ADD_MATCHING_MESH" :: ADD_MATCHING_MESH

    !Parameters to become inputs
    real(dp) :: offset(3)
    logical :: REVERSE=.TRUE.
    character(len=60) :: mesh_type='terminal'
    !local variables
    integer :: num_nodes_new,num_elems_new,ne,ne_global,np,np_global,np0,nonode,np_m
    integer :: nj,ne_m,noelem,ne0,n,nindex,ne1,noelem0,nu,cap_conns,cap_term,np1,np2
    integer, allocatable :: np_map(:)
    character(len=60) :: sub_name

    sub_name = 'add_matching_mesh'
    call enter_exit(sub_name,1)
    !Ultimately offset should be an input argument
    offset(1)=0.0_dp
    offset(2)=1e-6_dp
    offset(3)=0.0_dp


    allocate(np_map(num_nodes))
!!! increase the size of node and element arrays to accommodate the additional elements
    ! the number of nodes after adding mesh will be:
    num_nodes_new = 2*num_nodes
    ! the number of elems after adding mesh will be:
    if(mesh_type.eq.'basic')then
      num_elems_new = 2*num_elems
    elseif(mesh_type.eq.'terminal')then
      num_elems_new = 2*num_elems + num_units
    elseif(mesh_type.eq.'ladder')then
        print *, "NOT YET IMPLEMENTED"
        call exit(0)
    endif
    call reallocate_node_elem_arrays(num_elems_new,num_nodes_new)
    noelem0=0
    ne0 = num_elems ! the starting local element number
    ne_global = elems(ne0) ! assumes this is the highest element number (!!!)
    np0 = num_nodes ! the starting local node number
    np_global = nodes(np0) ! assumes this is the highest node number (!!!)

    do nonode=1,num_nodes
       np=np_global+nonode
       np_m=nodes(nonode)
       np_map(np_m)=np !maps new to old node numbering
       nodes(np0+nonode)=np
       do nj=1,3
         node_xyz(nj,np)=node_xyz(nj,np_m)+offset(nj)
       enddo
       elems_at_node(np,0)=0 !initialise
     !Doesnt map versions, would be added here
    enddo

    do noelem=1,num_elems
        ne=ne_global+noelem
        elem_field(ne_group,ne)=2.0_dp!VEIN
        ne_m=elems(noelem)
        elem_field(ne_group,ne_m)=0.0_dp!ARTERY
        elems(ne0+noelem)=ne
        if(.NOT.REVERSE)then
          elem_nodes(1,ne)=np_map(elem_nodes(1,ne_m))
          elem_nodes(2,ne)=np_map(elem_nodes(2,ne_m))
          elem_cnct(1,0,ne)=elem_cnct(1,0,ne_m)!The numberdownstream are the number downstream
          elem_cnct(-1,0,ne)=elem_cnct(-1,0,ne_m)
          do n=1,elem_cnct(1,0,ne)
            elem_cnct(1,n,ne)=elem_cnct(1,n,ne_m)+ne0
          enddo
          do n=1,elem_cnct(-1,0,ne)
            elem_cnct(-1,n,ne)=elem_cnct(-1,n,ne_m)+ne0
          enddo
        else
          elem_nodes(1,ne)=np_map(elem_nodes(2,ne_m))
          elem_nodes(2,ne)=np_map(elem_nodes(1,ne_m))
          elem_cnct(-1,0,ne)=elem_cnct(1,0,ne_m) !The number upstream are the number downstream
          elem_cnct(1,0,ne)=elem_cnct(-1,0,ne_m)!The number downstream are the number upstream
          do n=1,elem_cnct(1,0,ne)
            elem_cnct(1,n,ne)=elem_cnct(-1,n,ne_m)+ne0
          enddo
          do n=1,elem_cnct(-1,0,ne)
            elem_cnct(-1,n,ne)=elem_cnct(1,n,ne_m)+ne0
          enddo
        endif
        !if worrying about regions and versions do it here
        elems_at_node(elem_nodes(1,ne),0)=elems_at_node(elem_nodes(1,ne),0)+1
        elems_at_node(elem_nodes(1,ne),elems_at_node(elem_nodes(1,ne),0))=ne
        elems_at_node(elem_nodes(2,ne),0)=elems_at_node(elem_nodes(2,ne),0)+1
        elems_at_node(elem_nodes(2,ne),elems_at_node(elem_nodes(2,ne),0))=ne
        nindex=no_gen
        elem_ordrs(nindex,ne)=elem_ordrs(nindex,ne_m)
        nindex=no_sord
        elem_ordrs(nindex,ne)=elem_ordrs(nindex,ne_m)
        nindex=no_hord
        elem_ordrs(nindex,ne)=elem_ordrs(nindex,ne_m)
      enddo

     !update current no of nodes and elements to determine connectivity
     np0=np !current highest node
     ne1=ne !current highest element
     noelem0=num_elems+noelem0
     if(mesh_type.eq.'ladder')then
        !To be implemented
     elseif(mesh_type.eq.'terminal')then
       cap_conns=0
       cap_term=0
       do nu=1,num_units
         ne=units(nu)
         cap_term=cap_term+1
         np1=elem_nodes(2,ne)
         np2=np_map(np1)
         noelem0=noelem0+1
         ne1=ne1+1
         elems(noelem0)=ne1
         elem_nodes(1,ne1)=np1
         elem_nodes(2,ne1)=np2
         elems_at_node(np1,0)=elems_at_node(np1,0)+1
         elems_at_node(np1,elems_at_node(np1,0))=ne1
         elems_at_node(np2,0)=elems_at_node(np2,0)+1
         elems_at_node(np2,elems_at_node(np2,0))=ne1
         elem_cnct(1,elem_cnct(1,0,ne)+1,ne)=ne1
         elem_cnct(1,0,ne)=elem_cnct(1,0,ne)+1
         elem_cnct(-1,elem_cnct(-1,0,ne+ne_global)+1,ne+ne_global)=ne1
         elem_cnct(-1,0,ne+ne_global)=elem_cnct(-1,0,ne+ne_global)+1
         elem_cnct(-1,0,ne1)=1
         elem_cnct(1,0,ne1)=1
         elem_cnct(-1,1,ne1)=ne
         elem_cnct(1,1,ne1)=ne+ne0
         nindex=no_gen
         elem_ordrs(nindex,ne1)=elem_ordrs(nindex,ne_m)
         nindex=no_sord
         elem_ordrs(nindex,ne1)=elem_ordrs(nindex,ne_m)
         nindex=no_hord
         elem_ordrs(nindex,ne1)=elem_ordrs(nindex,ne_m)
         elem_field(ne_group,ne1)=1.0_dp!connection between meshes
       enddo
        print *, 'Number of connections', cap_term
     endif
    num_nodes=num_nodes_new
    num_elems=num_elems_new
    deallocate(np_map)
    call enter_exit(sub_name,2)

  end subroutine add_matching_mesh

!
!###################################################################################
!
!*append_units:* Appends terminal units at the end of a tree structure
  subroutine append_units()
  !DEC$ ATTRIBUTES DLLEXPORT,ALIAS:"SO_APPEND_UNITS" :: APPEND_UNITS

    integer :: ne,ne0,nu
    character(len=60) :: sub_name

    sub_name = 'append_units'
    call enter_exit(sub_name,1)

    num_units = 0
    DO ne=1,num_elems
       IF(elem_cnct(1,0,ne).eq.0)THEN
          num_units=num_units+1
       ENDIF
    ENDDO

    if(allocated(units))then !increasing the array size; just overwrite
       deallocate(units)
       deallocate(unit_field)
    endif
    allocate(units(num_units))
    allocate(unit_field(num_nu,num_units))

    unit_field=0.0_dp
    units=0
    elem_units_below(1:num_elems) = 0 !initialise the number of terminal units below a branch

    nu=0
    DO ne=1,num_elems
       IF(elem_cnct(1,0,ne).eq.0)THEN
          nu=nu+1
          units(nu)=ne     !Set up units array containing terminals
          elem_units_below(ne)=1
       ENDIF
    ENDDO

    ! count the effective number of elements below each branch
    do ne=num_elems,2,-1
       ne0=elem_cnct(-1,1,ne)
       elem_units_below(ne0) = elem_units_below(ne0) &
            + elem_units_below(ne)*elem_symmetry(ne)
    enddo !ne

    call enter_exit(sub_name,2)

  end subroutine append_units

!
!###################################################################################
!
  !*define_1d_elements:* Reads in an 1D element ipelem file to define a geometry
  subroutine define_1d_elements(ELEMFILE)
  !DEC$ ATTRIBUTES DLLEXPORT,ALIAS:"SO_DEFINE_1D_ELEMENTS" :: DEFINE_1D_ELEMENTS

    character(len=MAX_FILENAME_LEN), intent(in) :: ELEMFILE
    !     Local Variables
    integer :: ibeg,iend,ierror,i_ss_end,j,ne,ne_global,&
         nn,np,np1,np2,np_global
    character(LEN=132) :: ctemp1
    character(LEN=40) :: sub_string
    character(len=60) :: sub_name

    sub_name = 'define_1d_elements'
    call enter_exit(sub_name,1)

    open(10, file=ELEMFILE, status='old')

    read_number_of_elements : do
       read(unit=10, fmt="(a)", iostat=ierror) ctemp1
       if(index(ctemp1, "elements")> 0) then
          num_elems = get_final_integer(ctemp1) !return the final integer
          exit read_number_of_elements
       endif
    end do read_number_of_elements

!!! allocate memory for element arrays
    if(allocated(elems)) deallocate(elems)
    allocate(elems(num_elems))
    if(allocated(elem_cnct)) deallocate(elem_cnct)
    allocate(elem_cnct(-1:1,0:2,0:num_elems))
    if(allocated(elem_nodes)) deallocate(elem_nodes)
    allocate(elem_nodes(2,num_elems))
    if(allocated(elem_ordrs)) deallocate(elem_ordrs)
    allocate(elem_ordrs(num_ord,num_elems))
    if(allocated(elem_symmetry)) deallocate(elem_symmetry)
    allocate(elem_symmetry(num_elems))
    if(allocated(elem_units_below)) deallocate(elem_units_below)
    allocate(elem_units_below(num_elems))
    if(allocated(elems_at_node)) deallocate(elems_at_node)
    allocate(elems_at_node(num_nodes,0:3))
    if(allocated(elem_field)) deallocate(elem_field)
    allocate(elem_field(num_ne,num_elems))
    if(allocated(elem_direction)) deallocate(elem_direction)
    allocate(elem_direction(3,num_elems))
    if(model_type.eq.'gas_mix')then
      if(allocated(expansile)) deallocate(expansile)
      allocate(expansile(num_elems))
    endif

!!! initialise element arrays
    elems=0
    elem_nodes=0
    elem_symmetry = 1
    elem_field = 0.0_dp
    if(model_type.eq.'gas_mix')expansile = .false.

    ne=0

    read_an_element : do
       !.......read element number
       read(unit=10, fmt="(a)", iostat=ierror) ctemp1
       if(index(ctemp1, "Element")> 0) then
          ne_global = get_final_integer(ctemp1) !return the final integer
          ne=ne+1
          elems(ne)=ne_global

          read_element_nodes : do
             read(unit=10, fmt="(a)", iostat=ierror) ctemp1
             if(index(ctemp1, "global")> 0) then !found the correct line
                iend=len(ctemp1)
                ibeg=index(ctemp1,":")+1 !get location of first integer in string
                sub_string = adjustl(ctemp1(ibeg:iend)) ! get the characters beyond : remove leading blanks
                i_ss_end=len(sub_string) !get the end location of the sub-string
                ibeg=1
                do nn=1,2
                   iend=index(sub_string," ") !get location of first blank in sub-string
                   read (sub_string(ibeg:iend-1), '(i7)' ) np_global
                   call get_local_node(np_global,np) ! get local node np for global node
                   elem_nodes(nn,ne)=np ! the local node number, not global
                   sub_string = adjustl(sub_string(iend:i_ss_end)) ! get chars beyond blank, remove leading blanks
                end do
                exit read_element_nodes
             endif !index
          end do read_element_nodes
          if(ne.ge.num_elems) exit read_an_element
       endif

    end do read_an_element

    close(10)

    ! calculate the element lengths and directions
    do ne=1,num_elems
       np1=elem_nodes(1,ne)
       np2=elem_nodes(2,ne)
       elem_field(ne_length,ne) = DSQRT((node_xyz(1,np2) - &
            node_xyz(1,np1))**2 + (node_xyz(2,np2) - &
            node_xyz(2,np1))**2 + (node_xyz(3,np2) - &
            node_xyz(3,np1))**2)
       do j=1,3
          elem_direction(j,ne) = (node_xyz(j,np2) - &
               node_xyz(j,np1))/elem_field(ne_length,ne)
       enddo !j
    enddo

    call element_connectivity_1d
    call evaluate_ordering

    call enter_exit(sub_name,2)

  END subroutine define_1d_elements


!!!##################################################

  subroutine define_elem_geometry_2d(ELEMFILE,sf_option)
      !DEC$ ATTRIBUTES DLLEXPORT,ALIAS:"SO_DEFINE_ELEM_GEOMETRY_2D" :: DEFINE_ELEM_GEOMETRY_2D

    ! Reads in 2D ipelem file.

    character(len=*) :: ELEMFILE
    character(len=4) :: sf_option
    
    !     Local Variables
    integer :: ierror,ne,ne_global,nn,np,number_of_elements
    character(len=132) :: ctemp1,readfile
    character(len=60) :: sub_name = 'define_elem_geometry_2d'
    
    call enter_exit(sub_name,1)
    
    !readfile = trim(elemfile)//'.ipelem'
    open(10, file=elemfile, status='old')
    
    read_number_of_elements : do
       read(unit=10, fmt="(a)", iostat=ierror) ctemp1
       if(index(ctemp1, "elements")> 0) then
          number_of_elements = get_final_integer(ctemp1) !return the final integer
          exit read_number_of_elements
       endif
    end do read_number_of_elements

    num_elems_2d=number_of_elements
    if(.not.allocated(elems_2d)) allocate(elems_2d(num_elems_2d))
    if(.not.allocated(elem_nodes_2d)) allocate(elem_nodes_2d(4,num_elems_2d))
    if(.not.allocated(elem_versn_2d)) allocate(elem_versn_2d(4,num_elems_2d))
    
    ne = 0
    
    read_an_element : do 
       !.......read element number
       read(unit=10, fmt="(a)", iostat=ierror) ctemp1
       if(index(ctemp1, "Element")> 0) then
          ne_global = get_final_integer(ctemp1) !return the final integer
          ne = ne + 1
          elems_2d(ne) = ne_global
          
          read_element_nodes : do 
             read(unit=10, fmt="(a)", iostat=ierror) ctemp1
             if(index(ctemp1, "global")> 0) then !found the correct line
                call get_four_nodes(ne,ctemp1) !number of versions for node np
                ! note that only the ne'th data of elem_nodes_2d is passed to 'get_four_nodes'
                do nn=1,4
                   np=elem_nodes_2d(nn,ne)
                   if(node_versn_2d(np).gt.1)then
                      read(unit=10, fmt="(a)", iostat=ierror) ctemp1 !contains version# for njj=1
                      read(unit=10, fmt="(a)", iostat=ierror) ctemp1 !contains version# for njj=1
                      read(unit=10, fmt="(a)", iostat=ierror) ctemp1 !contains version# for njj=1
                      elem_versn_2d(nn,ne) = get_final_integer(ctemp1) !return the final integer
                   else
                      elem_versn_2d(nn,ne)= 1
                   endif !nversions
                enddo !nn
                exit read_element_nodes
             endif !index
          end do read_element_nodes
          
          if(ne.ge.number_of_elements) exit read_an_element
       endif
       
    end do read_an_element
    
    close(10)
    
    call element_connectivity_2d
    call line_segments_for_2d_mesh(sf_option)

    call enter_exit(sub_name,2)
    
  end subroutine define_elem_geometry_2d

!!!###############################################################

!*define_mesh_geometry_test:*
  subroutine define_mesh_geometry_test()
  !DEC$ ATTRIBUTES DLLEXPORT,ALIAS:"SO_DEFINE_MESH_GEOMETRY_TEST" :: DEFINE_MESH_GEOMETRY_TEST

    !     Local Variables
    integer :: j,ne,np,np1,np2

    num_elems = 400
    num_nodes = num_elems + 1

!!! allocate memory
    if(.not.allocated(nodes)) allocate (nodes(num_nodes))
    if(.not.allocated(node_xyz)) allocate (node_xyz(3,num_nodes))
    if(.not.allocated(node_field)) allocate (node_field(num_nj,num_nodes))
    if(.not.allocated(elems)) allocate(elems(num_elems))
    if(.not.allocated(elem_cnct)) allocate(elem_cnct(-1:1,0:2,0:num_elems))
    if(.not.allocated(elem_nodes)) allocate(elem_nodes(2,num_elems))
    if(.not.allocated(elem_ordrs)) allocate(elem_ordrs(num_ord,num_elems))
    if(.not.allocated(elem_symmetry)) allocate(elem_symmetry(num_elems))
    if(.not.allocated(elem_units_below)) allocate(elem_units_below(num_elems))
    if(.not.allocated(elems_at_node)) allocate(elems_at_node(num_nodes,0:3))
    if(.not.allocated(elem_field)) allocate(elem_field(num_ne,num_elems))
    if(.not.allocated(elem_direction)) allocate(elem_direction(3,num_elems))
    if(.not.allocated(expansile)) allocate(expansile(num_elems))

!!! initialise array values
    nodes = 0 !initialise node index values
    node_xyz = 0.0_dp !initialise
    node_field = 0.0_dp !initialise
    elems=0
    elem_nodes=0
    elem_symmetry = 1
    elem_field = 0.0_dp
    expansile = .false.

!!! set up node arrays
    nodes(1) = 1
    do np=2,101
       nodes(np) = np
       node_xyz(3,np) = node_xyz(3,np-1) - 1.0_dp
    enddo

    np=102
    node_xyz(1,np) = node_xyz(1,np-1) - 0.5_dp
    do np=102,151
       nodes(np) = np
       node_xyz(3,np) = node_xyz(3,np-1) - 0.5_dp
       node_xyz(1,np) = node_xyz(1,np-1) - 0.5_dp
    enddo

    np=152
    nodes(np) = np
    node_xyz(1,np) = node_xyz(1,101) + 0.5_dp
    node_xyz(3,np) = node_xyz(3,101) - 0.5_dp
    do np=153,201
       nodes(np) = np
       node_xyz(3,np) = node_xyz(3,np-1) - 0.5_dp
       node_xyz(1,np) = node_xyz(1,np-1) + 0.5_dp
    enddo

    np=202
    nodes(np) = np
    node_xyz(1,np) = node_xyz(1,151) - 0.5_dp
    node_xyz(3,np) = node_xyz(3,151) - 0.5_dp
    do np=203,251
       nodes(np) = np
       node_xyz(3,np) = node_xyz(3,np-1) - 0.5_dp
       node_xyz(1,np) = node_xyz(1,np-1) - 0.5_dp
    enddo

    np=252
    nodes(np) = np
    node_xyz(1,np) = node_xyz(1,151) + 0.5_dp
    node_xyz(3,np) = node_xyz(3,151) - 0.5_dp
    do np=253,301
       nodes(np) = np
       node_xyz(3,np) = node_xyz(3,np-1) - 0.5_dp
       node_xyz(1,np) = node_xyz(1,np-1) + 0.5_dp
    enddo

    np=302
    nodes(np) = np
    node_xyz(1,np) = node_xyz(1,201) - 0.5_dp
    node_xyz(3,np) = node_xyz(3,201) - 0.5_dp
    do np=303,351
       nodes(np) = np
       node_xyz(3,np) = node_xyz(3,np-1) - 0.5_dp
       node_xyz(1,np) = node_xyz(1,np-1) - 0.5_dp
    enddo

    np=352
    nodes(np) = np
    node_xyz(1,np) = node_xyz(1,201) + 0.5_dp
    node_xyz(3,np) = node_xyz(3,201) - 0.5_dp
    do np=353,401
       nodes(np) = np
       node_xyz(3,np) = node_xyz(3,np-1) - 0.5_dp
       node_xyz(1,np) = node_xyz(1,np-1) + 0.5_dp
    enddo

!!! set up element arrays
    do ne=1,num_elems
       elems(ne) = ne
       elem_nodes(1,ne) = ne
       elem_nodes(2,ne) = ne+1
    enddo

    elem_nodes(1,151) = 101
    elem_nodes(1,201) = 151
    elem_nodes(1,251) = 151
    elem_nodes(1,301) = 201
    elem_nodes(1,351) = 201

    elem_field(ne_radius,1:100) = 10.0_dp
    elem_field(ne_radius,101:200) = 5.0_dp
    elem_field(ne_radius,201:400) = dsqrt(elem_field(ne_radius,101)**2/2.0_dp)

    ! calculate the element lengths and directions
    do ne=1,num_elems
       np1=elem_nodes(1,ne)
       np2=elem_nodes(2,ne)
       elem_field(ne_length,ne) = DSQRT((node_xyz(1,np2) - &
            node_xyz(1,np1))**2 + (node_xyz(2,np2) - &
            node_xyz(2,np1))**2 + (node_xyz(3,np2) - &
            node_xyz(3,np1))**2)
       do j=1,3
          elem_direction(j,ne) = (node_xyz(j,np2) - &
               node_xyz(j,np1))/elem_field(ne_length,ne)
       enddo !j
       ! element volume
       elem_field(ne_vol,ne) = PI * elem_field(ne_radius,ne)**2 * &
            elem_field(ne_length,ne)
       elem_field(ne_a_A,ne) = 1.0_dp ! set default for ratio a/A
    enddo

    call element_connectivity_1d
    call evaluate_ordering

  end subroutine define_mesh_geometry_test
!
!###################################################################################
!
  subroutine define_node_geometry(NODEFILE)
  !DEC$ ATTRIBUTES DLLEXPORT,ALIAS:"SO_DEFINE_NODE_GEOMETRY" :: DEFINE_NODE_GEOMETRY

  !*define_node_geometry:* Reads in an ipnode file to define a tree geometry

    character(len=MAX_FILENAME_LEN), intent(in) :: NODEFILE !Input nodefile
    !     Local Variables
    integer :: i,ierror,np,np_global,num_nodes_temp,num_versions,nv,NJT=0
    character(len=300) :: ctemp1,readfile
    real(dp) :: point
    character(len=60) :: sub_name
    logical :: overwrite = .false. ! initialised

    sub_name = 'define_node_geometry'
    call enter_exit(sub_name,1)

    readfile = trim(nodefile)//'.ipnode'
    open(10, file=NODEFILE, status='old')

    if(num_nodes.gt.0) overwrite = .true.
    
    !.....read in the total number of nodes. read each line until one is found
    !.....that has the correct keyword (nodes). then return the integer that is
    !.....at the end of the line
    read_number_of_nodes : do !define a do loop name
       read(unit=10, fmt="(a)", iostat=ierror) ctemp1 !read a line into ctemp1
       if(index(ctemp1, "nodes")> 0) then !keyword "nodes" is found in ctemp1
          num_nodes_temp = get_final_integer(ctemp1) !return the final integer
          exit read_number_of_nodes !exit the named do loop
       endif
    end do read_number_of_nodes

    if(.not.overwrite) call allocate_node_arrays(num_nodes_temp) ! don't allocate if just overwriting

    !.....read in the number of coordinates
    read_number_of_coords : do !define a do loop name
       read(unit=10, fmt="(a)", iostat=ierror) ctemp1 !read a line into ctemp1
       if(index(ctemp1, "coordinates")> 0) then !keyword "coordinates" is found
          NJT = get_final_integer(ctemp1) !return the final integer
          exit read_number_of_coords !exit the named do loop
       endif
    end do read_number_of_coords
    
    ! note that only the first version of coordinate is currently read in   
    
    !.....read the coordinate, derivative, and version information for each node. 
    np=0
    read_a_node : do !define a do loop name
       !.......read node number
       read(unit=10, fmt="(a)", iostat=ierror) ctemp1
       if(index(ctemp1, "Node")> 0) then
          np_global = get_final_integer(ctemp1) !get node number

          np = np+1
          nodes(np) = np_global
          !.......read coordinates
          do i=1,3 ! for the x,y,z coordinates
             num_versions=1
             read(unit=10, fmt="(a)", iostat=ierror) ctemp1
             if(index(ctemp1, "versions")> 0) then
                num_versions = get_final_integer(ctemp1)
                if(num_versions > 1)then
                   read(unit=10, fmt="(a)", iostat=ierror) ctemp1 !temporary line
                   read(unit=10, fmt="(a)", iostat=ierror) ctemp1
                   point = get_final_real(ctemp1)
                   do nv=2,num_versions
                      read(unit=10, fmt="(a)", iostat=ierror) ctemp1 !temporary line
                      read(unit=10, fmt="(a)", iostat=ierror) ctemp1
                   enddo
                else
                   read(unit=10, fmt="(a)", iostat=ierror) ctemp1
                   point = get_final_real(ctemp1)
                endif
             else ! no prompting for versions
                point = get_final_real(ctemp1)
             endif
             node_xyz(i,np)=point
          end do !i
       endif !index
       if(np.ge.num_nodes_temp) exit read_a_node
    end do read_a_node

    if(.not.overwrite) num_nodes = num_nodes_temp
    
    close(10)

    call enter_exit(sub_name,2)

  end subroutine define_node_geometry

!!!##################################################

  subroutine define_node_geometry_2d(NODEFILE)
    !DEC$ ATTRIBUTES DLLEXPORT,ALIAS:"SO_DEFINE_NODE_GEOMETRY_2D" :: DEFINE_NODE_GEOMETRY_2D
  
  !*define_node_geometry_2d:* Reads in an ipnode file to define surface nodes

    character(len=*),intent(in) :: NODEFILE
    !     Local Variables
    integer :: i,ierror,np,np_global,&
         num_versions,nv
    integer,parameter :: num_derivs = 3
    character(len=132) :: ctemp1,readfile
    character(len=60) :: sub_name = 'define_node_geometry_2d'
    
    call enter_exit(sub_name,1)

    open(10, file=nodefile, status='old')

    !.....read in the total number of nodes. read each line until one is found
    !.....that has the correct keyword (nodes). then return the integer that is
    !.....at the end of the line
    read_number_of_nodes : do !define a do loop name
       read(unit=10, fmt="(a)", iostat=ierror) ctemp1 !read a line into ctemp1
        if(index(ctemp1, "nodes")> 0) then !keyword "nodes" is found in ctemp1
          num_nodes_2d = get_final_integer(ctemp1) !return the final integer
          exit read_number_of_nodes !exit the named do loop
        endif
    end do read_number_of_nodes

    !write(*,*) 'Number of nodes are:',num_nodes_2d

!!!allocate memory to arrays that require node number
    if(.not.allocated(nodes_2d)) allocate(nodes_2d(num_nodes_2d))
    if(.not.allocated(node_xyz_2d)) allocate(node_xyz_2d(4,10,16,num_nodes_2d))
    if(.not.allocated(node_versn_2d)) allocate(node_versn_2d(num_nodes_2d))

   
    !.....read the coordinate, derivative, and version information for each node. 
    np=0
    read_a_node : do !define a do loop name
       !.......read node number
       read(unit=10, fmt="(a)", iostat=ierror) ctemp1
       if(index(ctemp1, "Node")> 0) then
          np_global = get_final_integer(ctemp1) !get node number

          np=np+1
          nodes_2d(np) = np_global
          
          !.......read coordinates
          do i=1,3 ! for the x,y,z coordinates
             num_versions = 0
             read(unit=10, fmt="(a)", iostat=ierror) ctemp1
             if(index(ctemp1, "versions")> 0) num_versions = get_final_integer(ctemp1)
             node_versn_2d(np) = max(1,num_versions) !number of versions for node np
             do nv=1,node_versn_2d(np)
                if(num_versions > 1)then
                   read(unit=10, fmt="(a)", iostat=ierror) ctemp1 ! "For version number..."
                endif
                !...........coordinate          
                if(num_versions > 0) read(unit=10, fmt="(a)", iostat=ierror) ctemp1
                node_xyz_2d(1,nv,i,np) = get_final_real(ctemp1)
                if(num_derivs.ge.1)then
                   !..........derivative 1
                   read(unit=10, fmt="(a)", iostat=ierror) ctemp1
                   node_xyz_2d(2,nv,i,np) = get_final_real(ctemp1)
                endif
                if(num_derivs.ge.2)then
                   !..........derivative 2
                   read(unit=10, fmt="(a)", iostat=ierror) ctemp1
                   node_xyz_2d(3,nv,i,np) = get_final_real(ctemp1)
                endif
                if(num_derivs.ge.3)then
                   !...........derivative 1&2
                   read(unit=10, fmt="(a)", iostat=ierror) ctemp1
                   node_xyz_2d(4,nv,i,np) = get_final_real(ctemp1)
                endif
                if(num_derivs.ge.4)then
                   write(*,'(''This code is only valid for a surface geometry'')')
                   read(*,*)
                endif
             end do !nv
          end do !i
       endif !index
       if(np.ge.num_nodes_2d) exit read_a_node
    end do read_a_node
    
    close(10)
    !write(*,*) 'Here is:',node_xyz_2d(1,1,1,2),nodes_2d(2) 
    call enter_exit(sub_name,2)

  end subroutine define_node_geometry_2d


!!!##################################################

  subroutine define_data_geometry(datafile,is_field,number_of_fields)
  !DEC$ ATTRIBUTES DLLEXPORT,ALIAS:"SO_DEFINE_DATA_GEOMETRY" :: DEFINE_DATA_GEOMETRY

!! CAUTION
!! number_of_fields verified for 1

!!! read data points from a file
    
<<<<<<< HEAD
    use arrays,only: dp,data_xyz,data_weight,num_data,field_xyz
    use diagnostics, only: enter_exit
    use indices
    use other_consts, only: MAX_FILENAME_LEN   
=======
>>>>>>> 6649ad59
!!! dummy arguments
    character(len=*) :: datafile
!!! local variables
    integer :: iend,ierror,length_string,ncount,nj,itemp,number_of_fields
    character(len=132) :: buffer,readfile
    logical,intent(in) :: is_field
    character(len=60) :: sub_name = 'define_data_geometry'

    call enter_exit(sub_name,1)
    

    !set the counted number of data points to zero
    ncount = 0
    
    !readfile = trim(datafile)//'.ipdata'
    open(10, file=datafile, status='old')
    read(unit=10, fmt="(a)", iostat=ierror) buffer

!!! first run through to count the number of data points
    read_line_to_count : do
       read(unit=10, fmt="(a)", iostat=ierror) buffer
       if(ierror<0) exit !ierror<0 means end of file
       ncount = ncount + 1
    end do read_line_to_count
    num_data = ncount
    close (10)
    write(*,'('' Read'',I7,'' data points from file'')') num_data

!!! allocate arrays now that we know the size required
    if(allocated(data_xyz)) deallocate(data_xyz)
    if(allocated(data_weight)) deallocate(data_weight)
    allocate(field_xyz(num_data))

    allocate(data_xyz(3,num_data))
    allocate(data_weight(3,num_data))

!!! read the data point information
    !readfile = trim(datafile)//'.ipdata'
    open(10, file=datafile, status='old')
    read(unit=10, fmt="(a)", iostat=ierror) buffer

    !set the counted number of data points to zero
    ncount = 0
    read_line_of_data : do
       
       ! read the data #; z; y; z; wd1; wd2; wd3 for each data point
       read(unit=10, fmt="(a)", iostat=ierror) buffer
       if(ierror<0) exit !ierror<0 means end of file
       length_string = len_trim(buffer) !length of buffer, and removed trailing blanks
       
       ! read data number
       buffer=adjustl(buffer) !remove leading blanks
       iend=index(buffer," ",.false.)-1 !index returns location of first blank
       if(length_string == 0) exit
       ncount=ncount+1
       read (buffer(1:iend), '(i6)') itemp
       
       do nj=1,3
          ! read x,y,z coordinates
          buffer = adjustl(buffer(iend+1:length_string)) !remove data number from string
          buffer = adjustl(buffer) !remove leading blanks
          length_string = len(buffer) !new length of buffer
          iend=index(buffer," ",.false.)-1 !index returns location of first blank
          read (buffer(1:iend), '(D25.17)') data_xyz(nj,ncount)
       enddo !nj
       if(is_field) then
          ! read density field
          buffer = adjustl(buffer(iend+1:length_string)) !remove data number from string
          buffer = adjustl(buffer) !remove leading blanks
          length_string = len(buffer) !new length of buffer
          iend=index(buffer," ",.false.)-1 !index returns location of first blank
          read (buffer(1:iend), '(D25.17)') field_xyz(ncount)
       endif
       
       do nj=1,3
          !        ! read weightings
          !        buffer = adjustl(buffer(iend+1:length_string)) !remove data number from string
          !        buffer = adjustl(buffer) !remove leading blanks
          !        length_string = len(buffer) !new length of buffer
          !        iend=index(buffer," ",.false.)-1 !index returns location of first blank
          !        read (buffer(1:iend), '(D25.17)') data_weight(nj,ncount)
          data_weight(nj,ncount)=1.0_dp
       enddo !nj
       
    enddo read_line_of_data
    
    close(10)
    call enter_exit(sub_name,2)

  end subroutine define_data_geometry
!
!###################################################################################
! 
  subroutine triangles_from_surface(num_triangles,num_vertices,surface_elems,triangle,vertex_xyz)
      
     !#This subroutine is called by make_data_grid subroutine.
     !#Application: to grow a grid in 2D surface.
     
     integer,intent(in) :: surface_elems(:)
     integer,allocatable :: triangle(:,:)
     real(dp),allocatable :: vertex_xyz(:,:)
     integer,parameter :: ndiv = 3
     integer :: i,j,ne,num_surfaces,num_triangles,num_tri_vert,num_vertices
     integer :: index1,index2,nmax_1,nmax_2,step_1,step_2,nvertex_row
     real(dp) :: X(3),xi(3)
     character(len=3) :: repeat
     logical :: four_nodes
     character(len=60) :: sub_name = 'triangles_from_surface'
     call enter_exit(sub_name,1)
     
     if(.not.allocated(triangle)) allocate(triangle(3,2*num_elems_2d*ndiv**2))
     if(.not.allocated(vertex_xyz)) allocate(vertex_xyz(3,num_elems_2d*(ndiv+1)**2))
     triangle = 0
     vertex_xyz = 0.0_dp
     num_surfaces = count(surface_elems.ne.0)
     num_triangles = 0
     num_vertices = 0
     num_tri_vert = 0 


     do ne=1,num_elems_2d
        four_nodes = .false.
        repeat = '0_0'
        if(elem_nodes_2d(1,ne).eq.elem_nodes_2d(2,ne)) repeat = '1_0'
        if(elem_nodes_2d(1,ne).eq.elem_nodes_2d(3,ne)) repeat = '2_0'
        if(elem_nodes_2d(2,ne).eq.elem_nodes_2d(4,ne)) repeat = '2_1'
        if(elem_nodes_2d(3,ne).eq.elem_nodes_2d(4,ne)) repeat = '1_1'

        select case(repeat)
        case ('0_0')
        
           nmax_1 = ndiv+1 ! ndiv+1 vertices in xi1 direction
           step_1 = 0      ! # of vertices in xi1 is constant
           nmax_2 = ndiv+1 ! ndiv+1 vertices in xi2 direction
           step_2 = 0      ! # of vertices in xi2 is constant
           index1 = 1
           index2 = 2
           four_nodes = .true.

        case ('1_0')
               
           nmax_1 = 1      ! start with 1 vertex in xi1 direction
           step_1 = 1      ! increase # of vertices in xi1 with each step in xi2
           nmax_2 = ndiv+1 ! ndiv+1 vertices in xi2 direction
           step_2 = 0      ! # of vertices in xi2 is constant
           index1 = 1
           index2 = 2

        case ('1_1')

           nmax_1 = ndiv+1 ! start with ndiv+1 vertices in xi1 direction
           step_1 = -1     ! decrease # of vertices in xi1 with each step in xi2
           nmax_2 = ndiv+1 ! ndiv+1 vertices in xi2 direction
           step_2 = 0      ! # of vertices in xi2 is constant
           index1 = 1
           index2 = 2

        case ('2_0')

           nmax_2 = ndiv+1 ! ndiv+1 vertices in xi1 direction
           step_2 = 0      ! # of vertices in xi1 is constant
           nmax_1 = 1      ! start with 1 vertex in xi2 direction
           step_1 = 1      ! increase # of vertices in xi2 with each step in xi1          
           index2 = 1
           index1 = 2

        case ('2_1')

           nmax_2 = ndiv+1 ! ndiv+1 vertices in xi1 direction
           step_2 = 0      ! # of vertices in xi1 is constant
           nmax_1 = ndiv+1 ! start with ndiv+1 vertices in xi2 direction
           step_1 = -1     ! decrease # of vertices in xi2 with each step in xi1
           index2 = 1
           index1 = 2
        end select

        xi(index2) = 0.0_dp
        do i = 1,nmax_2
           xi(index1) = 0.0_dp
           do j = 1,nmax_1
              num_vertices = num_vertices + 1
              X = coord_at_xi(ne,xi,'hermite')
              vertex_xyz(1:3,num_vertices) = X(1:3)
              if(nmax_1.gt.1) xi(index1) = xi(index1) + 1.0_dp/(nmax_1-1)
              if(i.gt.1.and.j.gt.1)then
                 num_triangles = num_triangles + 1
                 triangle(1,num_triangles) = num_vertices
                 triangle(2,num_triangles) = num_vertices-1
                 triangle(3,num_triangles) = nvertex_row+j-1
                 if(four_nodes.or.(.not.four_nodes.and.j.lt.nmax_1).or.step_1.eq.-1)then
                    num_triangles = num_triangles + 1
                    triangle(1,num_triangles) = num_vertices
                    triangle(2,num_triangles) = nvertex_row+j
                    triangle(3,num_triangles) = nvertex_row+j-1
                 endif
                 if(step_1.eq.-1.and.j.eq.nmax_1)then
                    num_triangles = num_triangles + 1
                    triangle(1,num_triangles) = num_vertices
                    triangle(2,num_triangles) = nvertex_row+j+1
                    triangle(3,num_triangles) = nvertex_row+j
                 endif
              else if(step_1.eq.-1.and.i.eq.nmax_2.and.j.eq.1)then
                      num_triangles = num_triangles + 1
                      triangle(1,num_triangles) = num_vertices
                      triangle(2,num_triangles) = num_vertices-1
                      triangle(3,num_triangles) = num_vertices-2
              endif
           enddo !j
           nvertex_row = num_vertices-nmax_1 !record first vertex # in previous row
           if(nmax_2.gt.1) xi(index2) = xi(index2) + 1.0_dp/(nmax_2-1)
           nmax_1 = nmax_1 + step_1
       enddo !i
     end do

     write(*,'('' Made'',I8,'' triangles to cover'',I6,'' surface elements'')') &
           num_triangles,num_elems_2d

     call enter_exit(sub_name,2)
  
  end subroutine triangles_from_surface

!###################################################################################
! 
  subroutine triangles_from_selectsurface(num_triangles,num_vertices,numlobe_elems,surfacelobe_elems,triangle,vertex_xyz)
      
     !#This subroutine is called by make_data_grid subroutine.
     !#Application: to grow a grid in 2D surface.
     
     use diagnostics,only: enter_exit
     use arrays,only: dp,num_elems_2d,elem_nodes_2d
     integer,intent(in) :: numlobe_elems
     integer,intent(in) :: surfacelobe_elems(:)
     integer,allocatable :: triangle(:,:)
     real(dp),allocatable :: vertex_xyz(:,:)
     integer,parameter :: ndiv = 2
     integer :: i,j,ne,num_surfaces,num_triangles,num_tri_vert,num_vertices,nes
     integer :: index1,index2,nmax_1,nmax_2,step_1,step_2,nvertex_row
     real(dp) :: X(3),xi(3)
     character(len=3) :: repeat
     logical :: four_nodes
     character(len=60) :: sub_name = 'triangles_from_selectsurface'
     call enter_exit(sub_name,1)
     
     if(.not.allocated(triangle)) allocate(triangle(3,2*numlobe_elems*ndiv**2))
     if(.not.allocated(vertex_xyz)) allocate(vertex_xyz(3,numlobe_elems*(ndiv+1)**2))

     triangle = 0
     vertex_xyz = 0.0_dp
     num_surfaces = count(surfacelobe_elems.ne.0)
     num_triangles = 0
     num_vertices = 0
     num_tri_vert = 0 


     do nes=1,numlobe_elems
        ne = surfacelobe_elems(nes)
        four_nodes = .false.
        repeat = '0_0'
        if(elem_nodes_2d(1,ne).eq.elem_nodes_2d(2,ne)) repeat = '1_0'
        if(elem_nodes_2d(1,ne).eq.elem_nodes_2d(3,ne)) repeat = '2_0'
        if(elem_nodes_2d(2,ne).eq.elem_nodes_2d(4,ne)) repeat = '2_1'
        if(elem_nodes_2d(3,ne).eq.elem_nodes_2d(4,ne)) repeat = '1_1'

        select case(repeat)
        case ('0_0')
        
           nmax_1 = ndiv+1 ! ndiv+1 vertices in xi1 direction
           step_1 = 0      ! # of vertices in xi1 is constant
           nmax_2 = ndiv+1 ! ndiv+1 vertices in xi2 direction
           step_2 = 0      ! # of vertices in xi2 is constant
           index1 = 1
           index2 = 2
           four_nodes = .true.

        case ('1_0')
               
           nmax_1 = 1      ! start with 1 vertex in xi1 direction
           step_1 = 1      ! increase # of vertices in xi1 with each step in xi2
           nmax_2 = ndiv+1 ! ndiv+1 vertices in xi2 direction
           step_2 = 0      ! # of vertices in xi2 is constant
           index1 = 1
           index2 = 2

        case ('1_1')

           nmax_1 = ndiv+1 ! start with ndiv+1 vertices in xi1 direction
           step_1 = -1     ! decrease # of vertices in xi1 with each step in xi2
           nmax_2 = ndiv+1 ! ndiv+1 vertices in xi2 direction
           step_2 = 0      ! # of vertices in xi2 is constant
           index1 = 1
           index2 = 2

        case ('2_0')

           nmax_2 = ndiv+1 ! ndiv+1 vertices in xi1 direction
           step_2 = 0      ! # of vertices in xi1 is constant
           nmax_1 = 1      ! start with 1 vertex in xi2 direction
           step_1 = 1      ! increase # of vertices in xi2 with each step in xi1          
           index2 = 1
           index1 = 2

        case ('2_1')

           nmax_2 = ndiv+1 ! ndiv+1 vertices in xi1 direction
           step_2 = 0      ! # of vertices in xi1 is constant
           nmax_1 = ndiv+1 ! start with ndiv+1 vertices in xi2 direction
           step_1 = -1     ! decrease # of vertices in xi2 with each step in xi1
           index2 = 1
           index1 = 2
        end select

        xi(index2) = 0.0_dp
        do i = 1,nmax_2
           xi(index1) = 0.0_dp
           do j = 1,nmax_1
              num_vertices = num_vertices + 1
              X = coord_at_xi(ne,xi,'hermite')
              vertex_xyz(1:3,num_vertices) = X(1:3)
              if(nmax_1.gt.1) xi(index1) = xi(index1) + 1.0_dp/(nmax_1-1)
              if(i.gt.1.and.j.gt.1)then
                 num_triangles = num_triangles + 1
                 triangle(1,num_triangles) = num_vertices
                 triangle(2,num_triangles) = num_vertices-1
                 triangle(3,num_triangles) = nvertex_row+j-1
                 if(four_nodes.or.(.not.four_nodes.and.j.lt.nmax_1).or.step_1.eq.-1)then
                    num_triangles = num_triangles + 1
                    triangle(1,num_triangles) = num_vertices
                    triangle(2,num_triangles) = nvertex_row+j
                    triangle(3,num_triangles) = nvertex_row+j-1
                 endif
                 if(step_1.eq.-1.and.j.eq.nmax_1)then
                    num_triangles = num_triangles + 1
                    triangle(1,num_triangles) = num_vertices
                    triangle(2,num_triangles) = nvertex_row+j+1
                    triangle(3,num_triangles) = nvertex_row+j
                 endif
              else if(step_1.eq.-1.and.i.eq.nmax_2.and.j.eq.1)then
                      num_triangles = num_triangles + 1
                      triangle(1,num_triangles) = num_vertices
                      triangle(2,num_triangles) = num_vertices-1
                      triangle(3,num_triangles) = num_vertices-2
              endif
           enddo !j
           nvertex_row = num_vertices-nmax_1 !record first vertex # in previous row
           if(nmax_2.gt.1) xi(index2) = xi(index2) + 1.0_dp/(nmax_2-1)
           nmax_1 = nmax_1 + step_1
       enddo !i
     end do

     write(*,'('' Made'',I8,'' triangles to cover'',I6,'' surface elements'')') &
           num_triangles,num_elems_2d

     call enter_exit(sub_name,2)
  
  end subroutine triangles_from_selectsurface

! 
!###################################################################################
! 
  subroutine make_data_grid(surface_elems,spacing,to_export,filename,groupname)
  !DEC$ ATTRIBUTES DLLEXPORT,ALIAS:"SO_MAKE_DATA_GRID" :: MAKE_DATA_GRID

     ! Parameters
     integer,intent(in) :: surface_elems(:)
     real(dp),intent(in) :: spacing
     logical,intent(in) :: to_export
     character(len=*),intent(in) :: filename
     character(len=*),intent(in) :: groupname

     ! Local Variables
     real(dp) :: max_bound(3),min_bound(3),scale_mesh,translate(3)
     integer,allocatable :: triangle(:,:)
     real(dp),allocatable :: data_temp(:,:),vertex_xyz(:,:)
     real(dp) :: boxrange(3),cofm_surfaces(3),offset=-2.0_dp,point_xyz(3)
     integer :: i,j,k,ne,nj,nline,nn,num_data_estimate,num_triangles,num_vertices
     logical :: internal
     character(len=1) :: char1
     character(len=100) :: writefile
     character(len=60) :: sub_name = 'make_data_grid'

     call enter_exit(sub_name,1)

     call triangles_from_surface(num_triangles,num_vertices,surface_elems,triangle,vertex_xyz)

     if(offset.gt.0.0_dp)then
   !!! generate within a scaled mesh, then return to original size afterwards
   !!! this option is used when we don't want the seed points too close to the boundary
       scale_mesh = 1.0_dp-(offset/100.0_dp)
       cofm_surfaces = sum(vertex_xyz,dim=2)/size(vertex_xyz,dim=2)
       translate = cofm_surfaces * (scale_mesh - 1.0_dp)
       forall (i=1:num_vertices) vertex_xyz(1:3,i) = vertex_xyz(1:3,i)*scale_mesh + translate(1:3)
     endif

  !!! find the bounding coordinates for the surface mesh

     min_bound = minval(vertex_xyz,2)
     max_bound = maxval(vertex_xyz,2)
     boxrange = max_bound - min_bound
     num_data_estimate = int(dble((boxrange(1)/spacing+1.0_dp) * &
                         (boxrange(2)/spacing+1.0_dp) * (boxrange(3))/spacing+1.0_dp) * &
                         volume_internal_to_surface(triangle,vertex_xyz)/(boxrange(1)*boxrange(2)*boxrange(3)))


  !!! allocate arrays based on estimated number of data points

     if(allocated(data_xyz)) deallocate(data_xyz)
       allocate(data_xyz(3,num_data_estimate))
       i=0
       num_data = 0
       point_xyz = min_bound + 0.5_dp*spacing 
       do while(point_xyz(3).le.max_bound(3)) ! for z direction
          i=i+1
          j=0 
          do while(point_xyz(2).le.max_bound(2)) ! for y direction
             j=j+1
             k=0
             internal = .true.
             do while(point_xyz(1).le.max_bound(1)) ! for x direction
                k=k+1
                internal = point_internal_to_surface(num_vertices,triangle,point_xyz,vertex_xyz)
                if(internal)then
                  num_data = num_data+1
                  if(num_data.le.num_data_estimate)then
                     data_xyz(:,num_data) = point_xyz
                  else
                     num_data_estimate = num_data_estimate + 1000
                     allocate(data_temp(3,num_data-1))
                     data_temp = data_xyz ! copy to temporary array
                     deallocate(data_xyz) !deallocate initially allocated memory
                     allocate(data_xyz(3,num_data_estimate))
                     data_xyz(:,1:num_data-1) = data_temp(:,1:num_data-1)
                     deallocate(data_temp) !deallocate the temporary array

                     write(*,'('' WARNING: number of data is'',I6,''; increased array size'')') num_data
                     data_xyz(:,num_data) = point_xyz
                  endif
                endif
                ! increment the location in x direction by 'spacing'
                point_xyz(1) = point_xyz(1) + spacing
             enddo
             ! increment the location in y direction by 'spacing'
             point_xyz(1) = min_bound(1) + 0.5_dp*spacing
             point_xyz(2) = point_xyz(2) + spacing
         enddo
         ! increment the location in z direction by 'spacing'
         point_xyz(1:2) = min_bound(1:2) + 0.5_dp*spacing
         point_xyz(3) = point_xyz(3) + spacing
      enddo

      write(*,'('' Made'',I7,'' data points inside surface elements'')') num_data

      if(allocated(data_weight)) deallocate(data_weight)
         allocate(data_weight(3,num_data))
         data_weight(:,1:num_data) = 1.0_dp
      if(offset .gt. 0.0_dp)then
         !!! return the triangles to their original size and location
         forall (i=1:3) vertex_xyz(1:3,i) = (vertex_xyz(1:3,i) - translate(1:3))/scale_mesh
      endif

      if(to_export)then
         !!! export vertices as nodes
         writefile = trim(filename)//'.exnode'
         open(10, file = writefile, status='replace')
         !**    write the group name
         write(10,'( '' Group name: '',A)') trim(groupname)
         !*** Exporting Geometry
         !*** Write the field information
         write(10,'( '' #Fields=1'' )')
         write(10,'('' 1) coordinates, coordinate, rectangular cartesian, #Components=3'')')
         do nj=1,3
            if(nj.eq.1) write(10,'(2X,''x.  '')',advance="no")
            if(nj.eq.2) write(10,'(2X,''y.  '')',advance="no")
            if(nj.eq.3) write(10,'(2X,''z.  '')',advance="no")
            write(10,'(''Value index='',I2,'', #Derivatives='',I1)',advance="no") nj,0
            write(10,'()')
         enddo
         do i = 1,num_vertices
           !***    write the node
           write(10,'(1X,''Node: '',I12)') i
           write(10,'(2x,3(f12.6))') vertex_xyz(:,i)
         enddo
         close(10)

      !!! export the triangles as surface elements
      writefile = trim(filename)//'.exelem'
      open(10, file=writefile, status='replace')
      !**     write the group name
      write(10,'( '' Group name: '',a10)') groupname
      !**     write the lines
      write(10,'( '' Shape. Dimension=1'' )')
      nline=0
      do ne = 1,num_triangles
        write(10,'( '' Element: 0 0 '',I5)') nline+1
        write(10,'( '' Element: 0 0 '',I5)') nline+2
        write(10,'( '' Element: 0 0 '',I5)') nline+3
        nline=nline+3
      enddo !ne

      !**        write the elements
      write(10,'( '' Shape. Dimension=2, line*line'' )')
      write(10,'( '' #Scale factor sets=1'' )')
      write(10,'( '' l.Lagrange*l.Lagrange, #Scale factors=4'' )')
      write(10,'( '' #Nodes= '',I2 )') 4
      write(10,'( '' #Fields=1'' )')
      write(10,'( '' 1) coordinates, coordinate, rectangular cartesian, #Components=3'')')

      do nj=1,3
        if(nj==1) char1='x'; if(nj==2) char1='y'; if(nj==3) char1='z';
        write(10,'(''  '',A2,''. l.Lagrange*l.Lagrange, no modify, standard node based.'')') char1
        write(10,'( ''   #Nodes=4'')')
        do nn=1,4
          write(10,'(''   '',I1,''. #Values=1'')') nn
          write(10,'(''     Value indices: '',I4)') 1
          write(10,'(''     Scale factor indices: '',I4)') nn
        enddo !nn
      enddo !nj

      nline=0
      do ne=1,num_triangles
        !**         write the element
        write(10,'(1X,''Element: '',I12,'' 0 0'' )') ne
        !**          write the faces
        WRITE(10,'(3X,''Faces: '' )')
        WRITE(10,'(5X,''0 0'',I6)') nline+1
        WRITE(10,'(5X,''0 0'',I6)') nline+2
        WRITE(10,'(5X,''0 0'',I6)') nline+3
        WRITE(10,'(5X,''0 0'',I6)') 0
        nline=nline+3
        !**          write the nodes
        write(10,'(3X,''Nodes:'' )')
        write(10,'(4X,4(1X,I12))') triangle(:,ne),triangle(3,ne)
        !**          write the scale factors
        write(10,'(3X,''Scale factors:'' )')
        write(10,'(4X,4(1X,E12.5))') 1.0_dp,1.0_dp,1.0_dp,1.0_dp
      enddo
      close(10)
      endif

      deallocate(triangle)
      deallocate(vertex_xyz)

      call enter_exit(sub_name,2)

      end subroutine make_data_grid


!##########################################################################

  subroutine split_datacloud(lobe,to_export)
  !DEC$ ATTRIBUTES DLLEXPORT,ALIAS:"SO_SPLIT_DATACLOUD" :: SPLIT_DATACLOUD

  !*split_datacloud:* split a point data cloud based on a mesh
! element
    use arrays,only: dp,elem_field,elem_nodes,&
         elems_at_node,num_elems_2d,num_nodes,node_field,field_xyz
    use arrays,only: data_xyz,num_data
    use indices,only: ne_a_A,ne_length,ne_radius,ne_vol
    use mesh_utilities,only: volume_internal_to_surface,point_internal_to_surface

    use diagnostics, only: enter_exit
    implicit none

     ! Local Variables
     real(dp) :: max_bound(3),min_bound(3),scale_mesh,translate(3),datalobe_xyz(3,num_data)
     integer :: surfacelobe_elems(num_elems_2d)

     integer,allocatable :: triangle(:,:), globalnodelobe(:)
     real(dp),allocatable :: vertex_xyz(:,:)
     real(dp) :: boxrange(3),cofm_surfaces(3),offset=-2.0_dp,point_xyz(3)
     integer :: i,j,k,ne,nj,nline,nn,num_data_estimate,num_triangles,num_vertices,numlobe_elems
     integer :: id,nd,num_datalobe
     logical :: internal

     logical,intent(in) :: to_export
     character(LEN=3), intent(in) :: lobe

     character(len=1) :: char1
     character(len=100) :: writefile,exfile
     character(len=60) :: sub_name = 'split_datacloud'

    integer,parameter :: num_coords = 3

    !     Local Variables
    integer :: ierror,np,np1,np2,np_global,surround

    sub_name = 'split_datacloud'
    call enter_exit(sub_name,1)
    
    if(.not.allocated(globalnodelobe)) allocate(globalnodelobe(num_data))


     if(lobe == "LLL") then 
!      surfacelobe_elems = (/65,66,67,71,73,77,78,82,83,101,102,103,&
!      104,106,107,108,109,111,112,113,114,115,117/) 
       surfacelobe_elems = (/3,4,5,8,10,13,14,17,18,32,33,&
       34,36,37,38,39,40,41,42,43,44/) 
       numlobe_elems = 21
     endif
     if(lobe == "LUL") then
!      surfacelobe_elems = (/63,64,69,70,75,76,80,81,85,86,87,89,90,&
!      91,93,94,96,97,98,99,101,106,111,112,113,114,115,117/) 
       surfacelobe_elems = (/1,2,6,7,11,12,15,16,19,20,21,22,23,&
       24,25,26,27,28,29,30,31,35,39,40,41,42,43,44/) 
       numlobe_elems = 28
     endif
     if(lobe == "RUL") then
!      surfacelobe_elems = (/23..38,55..62)
       surfacelobe_elems = (/23,24,25,26,27,28,29,30,31,32,33,34,&
       35,36,37,38,55,56,57,58,59,60,61,62/) 
       numlobe_elems = 24
     endif
     if(lobe == "RML") then
       surfacelobe_elems = (/1,2,7,8,13,14,18,19,39,&
       40,45,46,51,52,53,54,55,56,57,58/) 
       numlobe_elems = 20
     endif
     if(lobe == "RLL") then
       surfacelobe_elems = (/3,4,5,6,9,10,11,12,15,16,17,&
       20,21,22,41,42,43,44,47,48,49,50,51,52,53,54,59,60,61,62/) 
       numlobe_elems = 30
     endif

     call triangles_from_selectsurface(num_triangles,num_vertices,numlobe_elems,surfacelobe_elems,triangle,vertex_xyz)

!! WRITE TRIANGLES
!!----------------------------
       !!! export vertices as nodes
       writefile = trim(lobe)//'OuterSurface.exnode'
       open(10, file = writefile, status='replace')
       !**    write the group name
       write(10,'( '' Group name: '',A)') 'surface'
       !*** Exporting Geometry
       !*** Write the field information
       write(10,'( '' #Fields=1'' )')
       write(10,'('' 1) coordinates, coordinate, rectangular cartesian, #Components=3'')')
       do nj=1,3
          if(nj.eq.1) write(10,'(2X,''x.  '')',advance="no")
          if(nj.eq.2) write(10,'(2X,''y.  '')',advance="no")
          if(nj.eq.3) write(10,'(2X,''z.  '')',advance="no")
          write(10,'(''Value index='',I2,'', #Derivatives='',I1)',advance="no") nj,0
          write(10,'()')
       enddo
       do i = 1,num_vertices
         !***    write the node
         write(10,'(1X,''Node: '',I12)') i
         write(10,'(2x,3(f12.6))') vertex_xyz(:,i)
       enddo
       close(10)

      !!! export the triangles as surface elements
      writefile = trim(lobe)//'OuterSurface.exelem'
      open(10, file=writefile, status='replace')
      !**     write the group name
      write(10,'( '' Group name: '',a10)') 'surface'
      !**     write the lines
      write(10,'( '' Shape. Dimension=1'' )')
      nline=0
      do ne = 1,num_triangles
        write(10,'( '' Element: 0 0 '',I5)') nline+1
        write(10,'( '' Element: 0 0 '',I5)') nline+2
        write(10,'( '' Element: 0 0 '',I5)') nline+3
        nline=nline+3
      enddo !ne

      !**  write the elements
      write(10,'( '' Shape. Dimension=2, line*line'' )')
      write(10,'( '' #Scale factor sets=1'' )')
      write(10,'( '' l.Lagrange*l.Lagrange, #Scale factors=4'' )')
      write(10,'( '' #Nodes= '',I2 )') 4
      write(10,'( '' #Fields=1'' )')
      write(10,'( '' 1) coordinates, coordinate, rectangular cartesian, #Components=3'')')

      do nj=1,3
        if(nj==1) char1='x'; if(nj==2) char1='y'; if(nj==3) char1='z';
        write(10,'(''  '',A2,''. l.Lagrange*l.Lagrange, no modify, standard node based.'')') char1
        write(10,'( ''   #Nodes=4'')')
        do nn=1,4
          write(10,'(''   '',I1,''. #Values=1'')') nn
          write(10,'(''     Value indices: '',I4)') 1
          write(10,'(''     Scale factor indices: '',I4)') nn
        enddo !nn
      enddo !nj

      nline=0
      do ne=1,num_triangles
        !**         write the element
        write(10,'(1X,''Element: '',I12,'' 0 0'' )') ne
        !**          write the faces
        WRITE(10,'(3X,''Faces: '' )')
        WRITE(10,'(5X,''0 0'',I6)') nline+1
        WRITE(10,'(5X,''0 0'',I6)') nline+2
        WRITE(10,'(5X,''0 0'',I6)') nline+3
        WRITE(10,'(5X,''0 0'',I6)') 0
        nline=nline+3
        !**          write the nodes
        write(10,'(3X,''Nodes:'' )')
        write(10,'(4X,4(1X,I12))') triangle(:,ne),triangle(3,ne)
        !**          write the scale factors
        write(10,'(3X,''Scale factors:'' )')
        write(10,'(4X,4(1X,E12.5))') 1.0_dp,1.0_dp,1.0_dp,1.0_dp
      enddo
      close(10)


     min_bound = minval(vertex_xyz,2)
     max_bound = maxval(vertex_xyz,2)
     boxrange = max_bound - min_bound

       num_datalobe = 0
      
       write(*,*) 'num of data pts to be split = ', num_data

       do id = 1, num_data
       i=0
       point_xyz(1) = data_xyz(1,id)
       point_xyz(2) = data_xyz(2,id)
       point_xyz(3) = data_xyz(3,id)
       if(point_xyz(3).le.max_bound(3)) then! for z direction
          if(point_xyz(2).le.max_bound(2)) then! for y direction
           if(point_xyz(1).le.max_bound(1)) then! for x direction
              k=k+1
              internal = point_internal_to_surface(num_vertices,triangle,point_xyz,vertex_xyz)
              if(internal)then
                num_datalobe = num_datalobe+1
                globalnodelobe(num_datalobe) = id
                datalobe_xyz(:,num_datalobe) = point_xyz
              endif
           endif
        endif
     endif
     enddo

     write(*,'('' Made'',I7,'' data points inside surface elements'')') num_datalobe

    if(to_export) then
     exfile = trim(lobe)//'_density.exdata'
     open(10, file = exfile, status = 'replace')
     !**   write the group name
     write(10,'( '' Group name: '',A)') trim(lobe)
     write(10,'(1X,''#Fields=2'')')
     write(10,'(1X,''1) coordinates, coordinate, rectangular cartesian, #Components=3'')')
     write(10,'(1X,''  x.  Value index= 1, #Derivatives=0'')')
     write(10,'(1X,''  y.  Value index= 2, #Derivatives=0'')')
     write(10,'(1X,''  z.  Value index= 3, #Derivatives=0'')')
     write(10,'(1X,''2) general, field, rectangular cartesian,#Components=1'')')
     write(10,'(1X,''  1.  Value index=4, #Derivatives=0, #Versions=1'')')

 
     do nd = 1,num_datalobe
       write(10,'(1X,''Node: '',I9)') nd 
       write(10,'(1X,3E13.5)')  (datalobe_xyz(nj,nd),nj=1,num_coords)
       write(10,'(1X,1E13.5)')  field_xyz(globalnodelobe(nd))
     enddo !NOLIST
     close(10)
    endif


    if(allocated(globalnodelobe)) deallocate(globalnodelobe)


    call enter_exit(sub_name,2)

  END subroutine split_datacloud

!###################################################################################

  subroutine split_datacloudfromSTL(STLfile,lobe,to_export)
  !DEC$ ATTRIBUTES DLLEXPORT,ALIAS:"SO_SPLIT_DATACLOUD" :: SPLIT_DATACLOUD

  !*split_datacloud:* split a point data cloud based on an existing STL mesh 
! element
    use arrays,only: dp,elem_field,elem_nodes,&
         elems_at_node,num_elems_2d,num_nodes,node_field,field_xyz
    use arrays,only: data_xyz,num_data
    use indices,only: ne_a_A,ne_length,ne_radius,ne_vol
    use mesh_utilities,only: volume_internal_to_surface,point_internal_to_surface

    use diagnostics, only: enter_exit
    implicit none

     ! Local Variables
     real(dp) :: max_bound(3),min_bound(3),scale_mesh,translate(3)

     integer,allocatable :: triangle(:,:), globalnodelobe(:)
     real(dp),allocatable :: datalobe_xyz(:,:)
     real(dp),allocatable :: vertex_xyz(:,:)
     real(dp) :: boxrange(3),cofm_surfaces(3),offset=-2.0_dp,point_xyz(3)
     integer :: i,j,k,ne,nj,nline,nn,num_data_estimate,num_triangles,num_vertices
     integer :: id,nd,num_datalobe
     logical :: internal,nargs

     logical,intent(in) :: to_export
     character(len=4), intent(in) :: lobe
     character(len=*), intent(in) :: STLfile

     character(len=1) :: char1
     character(len=100) :: writefile,exfile
     character(len=9) :: strtemp
     character(len=60) :: sub_name = 'split_datacloudfromSTL'

    integer,parameter :: num_coords = 3

    !     Local Variables
    character(len=132) :: ctemp1
    character(80) :: words(10)
    integer :: ierror,np,np1,np2,np_global,surround,ii,nw
    integer :: repeatnode,repeatnodenumber,trivertexcount
    real(dp) :: xval,yval,zval

    sub_name = 'split_datacloudfromSTL'
    call enter_exit(sub_name,1)
    
    if(.not.allocated(datalobe_xyz)) allocate(datalobe_xyz(3,num_data))
    if(.not.allocated(globalnodelobe)) allocate(globalnodelobe(num_data))
    if(.not.allocated(vertex_xyz)) allocate(vertex_xyz(3,12000))
    if(.not.allocated(triangle)) allocate(triangle(3,12000))

    num_triangles = 0
    num_vertices = 0

!!! read from STL file
    open(10, file=STLfile, status='old')
    read_a_mesh : do 
       read(unit=10, fmt="(a)", iostat=ierror) ctemp1
       if(ierror/=0) exit
       call splitwords(ctemp1,words,nw)
       if(trim(words(1)) .eq. 'facet') then
          num_triangles = num_triangles  + 1
          trivertexcount = 0
       endif
 
!      call splitwords(ctemp1,words,nw)
       if(trim(words(1)) .eq. 'vertex') then
         trivertexcount = trivertexcount + 1

         if(num_vertices.ge.1) then
            strtemp = words(2)
            read(strtemp,*) xval 
            strtemp = words(3)
            read(strtemp,*) yval 
            strtemp = words(4)
            read(strtemp,*) zval 
            repeatnode=0
            do ii = 1, num_vertices
             if(abs(xval-vertex_xyz(1,ii)).lt.1e-08) then
              if(abs(yval-vertex_xyz(2,ii)).lt.1e-08) then
               if(abs(zval-vertex_xyz(3,ii)).lt.1e-08) then
                 repeatnode=1
                 repeatnodenumber = ii
               endif
              endif
             endif
            enddo
           if(repeatnode.eq.1) then
            triangle(trivertexcount,num_triangles) = repeatnodenumber
           endif
           if(repeatnode.eq.0) then
            num_vertices=num_vertices+1
            vertex_xyz(1,num_vertices) = xval
            vertex_xyz(2,num_vertices) = yval 
            vertex_xyz(3,num_vertices) = zval 
            triangle(trivertexcount,num_triangles) = num_vertices
           endif
         endif
         if(num_vertices.eq.0) then
            strtemp = words(2)
            read(strtemp,*) xval 
            strtemp = words(3)
            read(strtemp,*) yval 
            strtemp = words(4)
            read(strtemp,*) zval 
            num_vertices=num_vertices+1
            vertex_xyz(1,num_vertices) = xval
            vertex_xyz(2,num_vertices) = yval 
            vertex_xyz(3,num_vertices) = zval 
            triangle(trivertexcount,num_triangles) = num_vertices
          endif
       endif
    end do read_a_mesh
    close(10)

     min_bound = minval(vertex_xyz,2)
     max_bound = maxval(vertex_xyz,2)
     boxrange = max_bound - min_bound


     num_datalobe = 0
      

     do id = 1, num_data
       i=0
       point_xyz(1) = data_xyz(1,id)
       point_xyz(2) = data_xyz(2,id)
       point_xyz(3) = data_xyz(3,id)
       if(point_xyz(3).le.max_bound(3)) then! for z direction
          if(point_xyz(2).le.max_bound(2)) then! for y direction
           if(point_xyz(1).le.max_bound(1)) then! for x direction
              k=k+1
              internal = point_internal_to_surface(num_vertices,triangle,point_xyz,vertex_xyz)
              if(internal)then
                num_datalobe = num_datalobe+1
                globalnodelobe(num_datalobe) = id
                datalobe_xyz(:,num_datalobe) = point_xyz
              endif
           endif
        endif
     endif
     enddo

     write(*,'('' Made'',I7,'' data points inside surface elements'')') num_datalobe

    if(to_export) then
     exfile = trim(lobe)//'_density.exnode'
     open(10, file = exfile, status = 'replace')
     !**   write the group name
     write(10,'( '' Group name: '',A)') trim(lobe)
     write(10,'(1X,''#Fields=2'')')
     write(10,'(1X,''1) coordinates, coordinate, rectangular cartesian, #Components=3'')')
     write(10,'(1X,''  x.  Value index= 1, #Derivatives=0'')')
     write(10,'(1X,''  y.  Value index= 2, #Derivatives=0'')')
     write(10,'(1X,''  z.  Value index= 3, #Derivatives=0'')')
     write(10,'(1X,''2) general, field, rectangular cartesian,#Components=1'')')
     write(10,'(1X,''  1.  Value index=4, #Derivatives=0, #Versions=1'')')

 
     do nd = 1,num_datalobe
       write(10,'(1X,''Node: '',I9)') nd 
       write(10,'(1X,3E14.6)')  (datalobe_xyz(nj,nd),nj=1,num_coords)
       write(10,'(1X,1E14.6)')  field_xyz(globalnodelobe(nd))
     enddo !NOLIST
     close(10)
    endif


    if(allocated(datalobe_xyz)) deallocate(datalobe_xyz)
    if(allocated(globalnodelobe)) deallocate(globalnodelobe)
    if(allocated(triangle)) deallocate(triangle)
    if(allocated(vertex_xyz)) deallocate(vertex_xyz)



    call enter_exit(sub_name,2)

  END subroutine split_datacloudfromSTL

! 
!###################################################################################
! 
  subroutine define_rad_from_file(FIELDFILE, radius_type_in)
  !DEC$ ATTRIBUTES DLLEXPORT,ALIAS:"SO_DEFINE_RAD_FROM_FILE" :: DEFINE_RAD_FROM_FILE

  !*define_rad_from_file:* reads in a radius field associated with an aiway tree
! and assigns radius information to each element, also calculates volume of each
! element

    character(len=MAX_FILENAME_LEN), intent(in) :: FIELDFILE
    character(len=MAX_STRING_LEN), optional ::  radius_type_in
    !     Local Variables
    integer :: ierror,ne,np,np1,np2,np_global,surround
    character(len=MAX_STRING_LEN) ::  radius_type
    character(LEN=132) :: ctemp1
    LOGICAL :: versions
    real(dp) :: constrict,radius
    character(len=60) :: sub_name

    sub_name = 'define_rad_from_file'
    call enter_exit(sub_name,1)
    
    versions = .TRUE.
    if(present(radius_type_in))then
      radius_type = radius_type_in
    else
      radius_type = 'no_taper'
    endif

!!! note that 'constrict' should not be used here (so is set to 1.0).
!!! this should be specified and used as part of a simulation, not when
!!! reading in airway geometry
    constrict = 1.0_dp
    open(10, file=FIELDFILE, status='old')

    !.....check whether versions are prompted (>1)
    read_versions : do !define a do loop name
       read(unit=10, fmt="(a)", iostat=ierror) ctemp1 !read a line into ctemp1
       if(index(ctemp1, "different")> 0) then !keyword "different" is found
          if(index(ctemp1, " N")> 0) then !keyword " N" is found
             versions=.false.
          endif
          exit read_versions !exit the named do loop
       endif
    end do read_versions

    np = 0
    !.....read the coordinate, derivative, and version information for each node.
    read_a_node : do !define a do loop name
       !.......read node number
       read(unit=10, fmt="(a)", iostat=ierror) ctemp1
       if(index(ctemp1, "Node")> 0) then
          np_global = get_final_integer(ctemp1) !get global node number
          ! find the corresponding local node number
          call get_local_node(np_global,np) ! get local node np for global node
          surround=elems_at_node(np,0)         !get number of surrounding elems
          ne=elems_at_node(np,1)  !First element at this node
          if(surround==1)then !only one element at this node so either a terminal or inlet
             if(radius_type.eq.'taper')then !inlet radius needs to be defined
               if(elem_cnct(-1,0,ne).eq.0)then!Inlet as it has no parent need to set up radius into this vessel
                 read(unit=10, fmt="(a)", iostat=ierror) ctemp1
                 read(unit=10, fmt="(a)", iostat=ierror) ctemp1
                 if(index(ctemp1, "version number")>0) then
                    read(unit=10, fmt="(a)", iostat=ierror) ctemp1
                 endif
                 if(index(ctemp1, "value")> 0) then
                    radius = get_final_real(ctemp1)
                    elem_field(ne_radius_in,ne)=constrict*radius
                 endif
               endif
             endif
             if(elem_cnct(-1,0,ne).eq.0)cycle      !No parent therefore inlet. Skip and go to the next
             read(unit=10, fmt="(a)", iostat=ierror) ctemp1
             read(unit=10, fmt="(a)", iostat=ierror) ctemp1
             if(index(ctemp1, "version number")>0) then
                read(unit=10, fmt="(a)", iostat=ierror) ctemp1
             endif
             if(index(ctemp1, "value")> 0) then
                radius = get_final_real(ctemp1)
                 if(radius_type.eq.'taper')then
                   elem_field(ne_radius_out,ne)=constrict*radius
                 else
                  elem_field(ne_radius,ne)=constrict*radius
                 endif
             endif
          elseif(surround.gt.1)then !Terminal airway - use first radius
             read(unit=10, fmt="(a)", iostat=ierror) ctemp1
             read(unit=10, fmt="(a)", iostat=ierror) ctemp1
             read(unit=10, fmt="(a)", iostat=ierror) ctemp1
             if(index(ctemp1, "value")> 0) then
                radius = get_final_real(ctemp1)
                  if(radius_type.eq.'taper')then
                    elem_field(ne_radius_out,ne)=constrict*radius
                  else
                    elem_field(ne_radius,ne)=constrict*radius
                  endif
             endif
          endif
       endif !index
       if(np.ge.num_nodes) exit read_a_node
    end do read_a_node

!If airway type calculate element volume
    ! calculate the element volumes
    do ne=1,num_elems
       if(radius_type.eq.'taper')then
         if(elem_cnct(-1,0,ne).ne.0)then !radius in is radius of upstream vessel
            elem_field(ne_radius_in,ne)=elem_field(ne_radius_out,elem_cnct(-1,1,ne))
         endif
         elem_field(ne_radius,ne)=(elem_field(ne_radius_in,ne)+elem_field(ne_radius_out,ne))/2
       endif
       !       ne_global=elems(noelem)
       np1=elem_nodes(1,ne)
       np2=elem_nodes(2,ne)
       ! element volume
       elem_field(ne_vol,ne) = PI * elem_field(ne_radius,ne)**2 * &
            elem_field(ne_length,ne)
       elem_field(ne_a_A,ne) = 1.0_dp ! set default for ratio a/A
    enddo
    call enter_exit(sub_name,2)

  END subroutine define_rad_from_file
!
!##################################################################################
!
!*define_rad_from_geom:* Defines vessel or airway radius based on their geometric structure
  subroutine define_rad_from_geom(ORDER_SYSTEM, CONTROL_PARAM, START_FROM, START_RAD, group_type_in, group_option_in)
  !DEC$ ATTRIBUTES DLLEXPORT,ALIAS:"SO_DEFINE_RAD_FROM_GEOM" :: DEFINE_RAD_FROM_GEOM

    character(LEN=100), intent(in) :: ORDER_SYSTEM,START_FROM
   character(LEN=100), optional :: group_type_in, group_option_in
   real(dp), intent(in) :: CONTROL_PARAM,START_RAD
   !Input options ORDER_SYSTEM=STRAHLER (CONTROL_PARAM=RDS), HORSFIELD (CONTROL_PARAM=RDH)

   !Local variables
   character(LEN=100) :: group_type, group_options
   integer :: ne_min,ne_max,nindex,ne,n_max_ord,n,ne_start,&
      inlet_count
   real(dp) :: radius
   character(len=60) :: sub_name

   sub_name = 'define_rad_from_geom'
    call enter_exit(sub_name,1)
    !define list of elements you are going to operate on
    if(present(group_type_in))then
      group_type = group_type_in
    else!default to all
      group_type='all'
    endif
    if(group_type.eq.'all')then
       ne_min=1
       ne_max=num_elems
    elseif(group_type.eq.'efield')then
    elseif(group_type.eq.'list')then
      read (START_FROM,'(I10)') ne_min
      read (group_option_in,'(I10)') ne_max
    endif
    !Define start element
    if(START_FROM.eq.'inlet')then
      inlet_count=0
      do ne=ne_min,ne_max
         if(elem_cnct(-1,0,ne).eq.0)then
           inlet_count=inlet_count+1
           ne_start=ne
         endif
         if(inlet_count.gt.1)then
            WRITE(*,*) ' More than one inlet in this group, using last found, ne = ',ne
         endif
      enddo
    else!element number defined
       read (START_FROM,'(I10)') ne_start
    endif

    !Strahler and Horsfield ordering system
    if(ORDER_SYSTEM(1:5).EQ.'strah')THEN
      nindex = no_sord !for Strahler ordering
    else if(ORDER_SYSTEM(1:5).eq.'horsf')then
      nindex = no_hord !for Horsfield ordering
    endif

    ne=ne_start
    n_max_ord=elem_ordrs(nindex,ne)
    elem_field(ne_radius,ne)=START_RAD

    do ne=ne_min,ne_max
     radius=10.0_dp**(log10(CONTROL_PARAM)*dble(elem_ordrs(nindex,ne)-n_max_ord)&
        +log10(START_RAD))
     elem_field(ne_radius,ne)=radius
     if(ne_radius_in.gt.0)then
        elem_field(ne_radius_in,ne)=radius
        elem_field(ne_radius_out,ne)=radius
     endif
    enddo

    call enter_exit(sub_name,2)

  END subroutine define_rad_from_geom
!
!###########################################################################
!
!*element_connectivity_1d:*  Calculates element connectivity in 1D and stores in elelem_cnct
  subroutine element_connectivity_1d()
  !DEC$ ATTRIBUTES DLLEXPORT,ALIAS:"SO_ELEMENT_CONNECTIVITY_1D" :: ELEMENT_CONNECTIVITY_1D

    !     Local Variables
    integer :: ne,ne2,nn,noelem,np,np2,np1
    integer,parameter :: NNT=2
    character(len=60) :: sub_name

    sub_name = 'element_connectivity_1d'
    call enter_exit(sub_name,1)

    elem_cnct = 0 !initialise

    ! calculate elems_at_node array: stores the elements that nodes are in
    elems_at_node(1:num_nodes,0) = 0 !initialise number of adjacent elements

    DO ne=1,num_elems
       DO nn=1,2
          np=elem_nodes(nn,ne)
          elems_at_node(np,0)=elems_at_node(np,0)+1
          elems_at_node(np,elems_at_node(np,0))=ne ! local element that np is in
       ENDDO !nn
    ENDDO !noelem

    ! calculate elem_cnct array: stores the connectivity of all elements

    elem_cnct=0 !initialise all elem_cnct

    DO ne=1,num_elems
       !     ne_global=elems(noelem)
       IF(NNT == 2) THEN !1d
          np1=elem_nodes(1,ne) !first local node
          np2=elem_nodes(2,ne) !second local node
          DO noelem=1,elems_at_node(np2,0)
             ne2=elems_at_node(np2,noelem)
             IF(ne2 /= ne)THEN
                elem_cnct(-1,0,ne2)=elem_cnct(-1,0,ne2)+1
                elem_cnct(-1,elem_cnct(-1,0,ne2),ne2)=ne !previous element
                elem_cnct(1,0,ne)=elem_cnct(1,0,ne)+1
                elem_cnct(1,elem_cnct(1,0,ne),ne)=ne2
             ENDIF !ne2
          ENDDO !noelem2

       ENDIF
    ENDDO

    call enter_exit(sub_name,2)

  END subroutine element_connectivity_1d


!
!###########################################################################
!

  subroutine element_connectivity_2d

!!! calculates the connectivity of elements in each xi direction

!!! local variables
    integer :: ne,ne2,nn,np,noelem2,np_list(4),np_list_2(4)
    integer,parameter :: num_elem_nodes = 4
    
    if(.not.allocated(elem_cnct_2d)) allocate(elem_cnct_2d(-2:2,0:10,num_elems_2d))
    if(.not.allocated(elems_at_node_2d)) allocate(elems_at_node_2d(num_nodes_2d,0:10))

    ! calculate elems_at_node_2d array: stores the elements that nodes are in
    
    elems_at_node_2d = 0 !initialise all
    
    do ne = 1,num_elems_2d
       do nn = 1,num_elem_nodes
          np = elem_nodes_2d(nn,ne)
          elems_at_node_2d(np,0) = elems_at_node_2d(np,0)+1
          elems_at_node_2d(np,elems_at_node_2d(np,0)) = ne !element that np is in
       enddo !nn
    enddo !noelem
    
    ! calculate elem_cnct_2d array: stores the connectivity of all elements
    
    elem_cnct_2d = 0 !initialise all elem_cnct_2d
    
    do ne = 1,num_elems_2d ! for each of the 2d elements
       np_list(1:4) = elem_nodes_2d(1:4,ne) ! the list of nodes in the element (including repeated)
!!! check the elements attached to the 1st node
       do noelem2 = 1,elems_at_node_2d(np_list(1),0) ! for each element attached to the 1st node
          ne2 = elems_at_node_2d(np_list(1),noelem2) ! attached element number
          if(ne2.ne.ne)then
             np_list_2(1:4) = elem_nodes_2d(1:4,ne2) !list of nodes in attached element
             if(np_list(2).ne.np_list(1))then ! only if first two nodes are not repeated
                if(inlist(np_list(2),np_list_2))then
                   elem_cnct_2d(-2,0,ne) = elem_cnct_2d(-2,0,ne)+1
                   elem_cnct_2d(-2,elem_cnct_2d(-2,0,ne),ne) = ne2 
                endif
             endif
             if(np_list(3).ne.np_list(1))then ! only if the two nodes are not repeated
                if(inlist(np_list(3),np_list_2))then
                   elem_cnct_2d(-1,0,ne) = elem_cnct_2d(-1,0,ne)+1
                   elem_cnct_2d(-1,elem_cnct_2d(-1,0,ne),ne) = ne2 
                endif
             endif
          endif
       enddo
!!! check the elements attached to the 4th node
       do noelem2 = 1,elems_at_node_2d(np_list(4),0) ! for each element attached to the 4th node
          ne2 = elems_at_node_2d(np_list(4),noelem2) ! attached element number
          if(ne2.ne.ne)then
             np_list_2(1:4) = elem_nodes_2d(1:4,ne2) !list of nodes in attached element
             if(np_list(2).ne.np_list(4))then ! only if two nodes are not repeated
                if(inlist(np_list(2),np_list_2))then
                   elem_cnct_2d(2,0,ne) = elem_cnct_2d(2,0,ne)+1
                   elem_cnct_2d(2,elem_cnct_2d(2,0,ne),ne) = ne2 
                endif
             endif
             if(np_list(3).ne.np_list(4))then ! only if the two nodes are not repeated
                if(inlist(np_list(3),np_list_2))then
                   elem_cnct_2d(1,0,ne) = elem_cnct_2d(1,0,ne)+1
                   elem_cnct_2d(1,elem_cnct_2d(1,0,ne),ne) = ne2 
                endif
             endif
          endif
       enddo !noelem2
    enddo

  end subroutine element_connectivity_2d


!!! ##########################################################################      

  subroutine line_segments_for_2d_mesh(sf_option)

!!! sets up the line segment arrays for a 2d mesh
    
    character(len=4),intent(in) :: sf_option
!!! local variables
    integer :: ne,ne_adjacent,ni1,nj,nl,nl_adj,npn(2)
    logical :: MAKE
    logical :: based_on_elems = .true.
    
    if(.not.allocated(elem_lines_2d)) allocate(elem_lines_2d(4,num_elems_2d))
    if(.not.allocated(scale_factors_2d)) allocate(scale_factors_2d(16,num_elems_2d))

    elem_lines_2d=0
    num_lines_2d = 0

    if(based_on_elems)then
!!! estimate number of lines, for allocating memory to arrays
!!! before setting up arrays, count the number of lines required
       do ne=1,num_elems_2d
          MAKE=.FALSE.
          if(elem_cnct_2d(-1,0,ne) == 0) MAKE=.TRUE. !exterior, make line
          ne_adjacent=elem_cnct_2d(-1,1,ne)
          if(ne_adjacent > 0)then
             if(elem_lines_2d(4,ne_adjacent) == 0) MAKE=.TRUE.
          endif
          if(MAKE) num_lines_2d = num_lines_2d+1
          MAKE=.FALSE.
          if(elem_cnct_2d(-2,0,ne) == 0) MAKE=.TRUE. !exterior, make line
          ne_adjacent=elem_cnct_2d(-2,1,ne)
          if(ne_adjacent > 0)then
             if(elem_lines_2d(2,ne_adjacent) == 0) MAKE=.TRUE.
          endif
          if(MAKE) num_lines_2d=num_lines_2d+1
          num_lines_2d = num_lines_2d+2
          elem_lines_2d(2,ne) = 1 ! at this stage just to tag it for conditional above
          elem_lines_2d(4,ne) = 1 ! at this stage just to tag it for conditional above
       enddo !ne
       
       elem_lines_2d = 0
       
       if(.not.allocated(lines_2d)) allocate(lines_2d(0:num_lines_2d))
       if(.not.allocated(line_versn_2d)) allocate(line_versn_2d(2,3,num_lines_2d))
       if(.not.allocated(lines_in_elem)) allocate(lines_in_elem(0:4,num_lines_2d))
       if(.not.allocated(nodes_in_line)) allocate(nodes_in_line(3,0:3,num_lines_2d))
       if(.not.allocated(arclength)) allocate(arclength(3,num_lines_2d)) 
       lines_in_elem=0
       lines_2d=0
       nodes_in_line=0
       line_versn_2d=0
       num_lines_2d = 0 ! reset to zero for loop below
       
!!! Now run through the same as above, and set up the arrays
       do ne=1,num_elems_2d
          !check whether to make a line
          MAKE=.FALSE.
          if(elem_cnct_2d(-1,0,ne) == 0) MAKE=.TRUE. !exterior, make line
          ne_adjacent=elem_cnct_2d(-1,1,ne)
          if(ne_adjacent.gt.0)then
             if(elem_lines_2d(4,ne_adjacent) == 0) MAKE=.TRUE.
          endif
          if(MAKE)then
             num_lines_2d = num_lines_2d+1
             lines_2d(num_lines_2d) = num_lines_2d !record a new line number
             lines_in_elem(0,num_lines_2d) = lines_in_elem(0,num_lines_2d)+1
             lines_in_elem(lines_in_elem(0,num_lines_2d),num_lines_2d) = ne !line num_lines_2d is in element ne
             elem_lines_2d(3,ne) = num_lines_2d !num_lines_2d is global line # corresponding to local line 3 of ne
             npn(1) = 1
             npn(2) = 3
             nodes_in_line(2,1,num_lines_2d)=elem_nodes_2d(1,ne) !records 1st node in line
             nodes_in_line(3,1,num_lines_2d)=elem_nodes_2d(3,ne) !records 2nd node in line
             nodes_in_line(1,0,num_lines_2d)=2 !Xi-direction of line segment num_lines_2d
             do nj=1,3
                nodes_in_line(1,nj,num_lines_2d)=4 !type of basis function (1 for linear,4 for cubicHermite)
                do ni1=1,2
                   line_versn_2d(ni1,nj,num_lines_2d)=elem_versn_2d(npn(ni1),ne)
                enddo !n
             enddo !nj
          else !get adjacent element line number
             !WARNING:: this only works if all Xi directions are consistent!!!!
             ne_adjacent=elem_cnct_2d(-1,1,ne)
             elem_lines_2d(3,ne)=elem_lines_2d(4,ne_adjacent)
          endif
          
          !check whether to make a line
          MAKE=.FALSE.
          if(elem_cnct_2d(-2,0,ne) == 0) MAKE=.TRUE. !exterior, make line
          ne_adjacent=elem_cnct_2d(-2,1,ne)
          if(ne_adjacent.gt.0)then
             if(elem_lines_2d(2,ne_adjacent) == 0) MAKE=.TRUE.
          endif

          if(MAKE)then
             num_lines_2d=num_lines_2d+1
             lines_2d(num_lines_2d)=num_lines_2d !record a new line number
             lines_in_elem(0,num_lines_2d)=lines_in_elem(0,num_lines_2d)+1
             lines_in_elem(lines_in_elem(0,num_lines_2d),num_lines_2d)=ne !line num_lines_2d is in element ne
             elem_lines_2d(1,ne)=num_lines_2d !num_lines_2d is global line # corresponding to local line 1 of ne
             npn(1)=1
             npn(2)=2
             nodes_in_line(2,1,num_lines_2d)=elem_nodes_2d(1,ne) !records 1st node in line
             nodes_in_line(3,1,num_lines_2d)=elem_nodes_2d(2,ne) !records 2nd node in line
             nodes_in_line(1,0,num_lines_2d)=1 !Xi-direction of line segment num_lines_2d
             do nj=1,3
                nodes_in_line(1,nj,num_lines_2d)=4 !type of basis function (1 for linear,4 for cubicHermite)
                do ni1=1,2
                   line_versn_2d(ni1,nj,num_lines_2d)=elem_versn_2d(npn(ni1),ne)
                enddo !n
             enddo !nj
          else !get adjacent element line number
             !WARNING:: this only works if all Xi directions are consistent!!!!
             ne_adjacent = elem_cnct_2d(-2,1,ne)
             do nl_adj = 1,4
                nl = elem_lines_2d(nl_adj,ne_adjacent)
                if(nl /= 0)then
                   if(nodes_in_line(2,1,nl) == elem_nodes_2d(1,ne) .and. &
                        nodes_in_line(3,1,nl) == elem_nodes_2d(2,ne))then
                      elem_lines_2d(1,ne) = nl
                   elseif(nodes_in_line(2,1,nl) == elem_nodes_2d(2,ne) .and. &
                        nodes_in_line(3,1,nl) == elem_nodes_2d(1,ne))then
                      elem_lines_2d(1,ne) = nl
                   endif
                endif
             enddo
!             elem_lines_2d(1,ne)=elem_lines_2d(2,ne_adjacent)
          endif
          
          !*! new:       
          MAKE=.TRUE.
          ne_adjacent=elem_cnct_2d(1,1,ne)
          if(ne_adjacent.gt.0)then
             if(elem_lines_2d(3,ne_adjacent) /= 0) MAKE=.FALSE.
          endif
          
          if(MAKE)then
             num_lines_2d=num_lines_2d+1
             lines_2d(num_lines_2d)=num_lines_2d !record a new line number
             lines_in_elem(0,num_lines_2d)=lines_in_elem(0,num_lines_2d)+1
             lines_in_elem(lines_in_elem(0,num_lines_2d),num_lines_2d)=ne !line num_lines_2d is in element ne
             elem_lines_2d(4,ne)=num_lines_2d !num_lines_2d is global line # corresponding to local line 4 of ne
             npn(1)=2
             npn(2)=4
             nodes_in_line(2,1,num_lines_2d)=elem_nodes_2d(2,ne) !records 1st node in line
             nodes_in_line(3,1,num_lines_2d)=elem_nodes_2d(4,ne) !records 2nd node in line
             nodes_in_line(1,0,num_lines_2d)=2 !Xi-direction of line segment num_lines_2d
             do nj=1,3
                nodes_in_line(1,nj,num_lines_2d)=4 !type of basis function (1 for linear,4 for cubicHermite)
                do ni1=1,2
                   line_versn_2d(ni1,nj,num_lines_2d)=elem_versn_2d(npn(ni1),ne)
                enddo !n
             enddo !nj
          else !get adjacent element line number
             !WARNING:: this only works if all Xi directions are consistent!!!!
             ne_adjacent=elem_cnct_2d(1,1,ne)
             elem_lines_2d(4,ne)=elem_lines_2d(3,ne_adjacent)
          endif
          
          MAKE=.TRUE.
          ne_adjacent=elem_cnct_2d(2,1,ne)
          if(ne_adjacent.gt.0)then
             if(elem_lines_2d(1,ne_adjacent) /= 0) MAKE=.FALSE.
          endif
          
          if(MAKE)then
             num_lines_2d = num_lines_2d+1
             lines_2d(num_lines_2d) = num_lines_2d !record a new line number
             lines_in_elem(0,num_lines_2d) = lines_in_elem(0,num_lines_2d)+1
             lines_in_elem(lines_in_elem(0,num_lines_2d),num_lines_2d) = ne !line num_lines_2d is in element ne
             elem_lines_2d(2,ne)=num_lines_2d !num_lines_2d is global line # corresponding to local line 2 of ne
             npn(1) = 3
             npn(2) = 4
             nodes_in_line(2,1,num_lines_2d)=elem_nodes_2d(3,ne) !records 1st node in line
             nodes_in_line(3,1,num_lines_2d)=elem_nodes_2d(4,ne) !records 2nd node in line
             nodes_in_line(1,0,num_lines_2d)=1 !Xi-direction of line segment num_lines_2d
             do nj=1,3
                nodes_in_line(1,nj,num_lines_2d)=4 !type of basis function (1 for linear,4 for cubicHermite)
                do ni1=1,2
                   line_versn_2d(ni1,nj,num_lines_2d)=elem_versn_2d(npn(ni1),ne)
                enddo !n
             enddo !nj
          else !get adjacent element line number
             !WARNING:: this only works if all Xi directions are consistent!!!!
             ne_adjacent=elem_cnct_2d(2,1,ne)
             elem_lines_2d(2,ne)=elem_lines_2d(1,ne_adjacent)
          endif
          
       enddo !ne
    endif

    call calc_scale_factors_2d(sf_option)
    
  end subroutine line_segments_for_2d_mesh


!
!###################################################################################
!
!*evaluate_ordering:* calculates generations, Horsfield orders, Strahler orders for a given tree
  subroutine evaluate_ordering()
  !DEC$ ATTRIBUTES DLLEXPORT,ALIAS:"SO_EVALUATE_ORDERING" :: EVALUATE_ORDERING

    integer :: INLETS,ne,ne0,ne2,noelem2,np,np2,nn, &
         num_attach,n_children,n_generation, &
         n_horsfield,OUTLETS,STRAHLER,STRAHLER_ADD,temp1
    LOGICAL :: DISCONNECT,DUPLICATE
    character(len=60) :: sub_name
    sub_name = 'evaluate_ordering'
    call enter_exit(sub_name,1)

    !Calculate generations, Horsfield orders, Strahler orders
    !.....Calculate branch generations

    ! Initialise memory to zero.
    do nn=1,num_ord
      do ne=1,num_elems
        elem_ordrs(nn,ne) = 0
      enddo
    enddo

    maxgen=1
    DO ne=1,num_elems
       ne0=elem_cnct(-1,1,ne) !parent
       IF(ne0.NE.0)THEN
          n_generation=elem_ordrs(1,ne0) !parent generation
          IF(elem_cnct(1,0,ne0).EQ.1)THEN !single daughter
             elem_ordrs(1,ne)=n_generation + (elem_symmetry(ne)-1)
          ELSE IF(elem_cnct(1,0,ne0).GE.2)THEN
             elem_ordrs(1,ne)=n_generation+1
          ENDIF
       ELSE
          elem_ordrs(1,ne)=1 !generation 1
       ENDIF
       maxgen=max(maxgen,elem_ordrs(1,ne))
    ENDDO !noelem

    !.....Calculate the branch orders
    DO ne=num_elems,1,-1
       n_horsfield=MAX(elem_ordrs(2,ne),1)
       n_children=elem_cnct(1,0,ne) !number of child branches
       IF(n_children.EQ.1)THEN
          IF(elem_ordrs(1,elem_cnct(1,1,ne)).EQ.0)  n_children=0
       ENDIF
       STRAHLER=0
       STRAHLER_ADD=1
       IF(n_children.GE.2)THEN !branch has two or more daughters
          STRAHLER=elem_ordrs(3,elem_cnct(1,1,ne)) !first daughter
          DO noelem2=1,n_children !for all daughters
             ne2=elem_cnct(1,noelem2,ne) !global element # of daughter
             temp1=elem_ordrs(2,ne2) !Horsfield order of daughter
             IF(temp1.GT.n_horsfield)then
               n_horsfield=temp1
             endif
             IF(elem_ordrs(3,ne2).LT.STRAHLER)THEN
                STRAHLER_ADD=0
             ELSE IF(elem_ordrs(3,ne2).GT.STRAHLER)THEN
                STRAHLER_ADD=0
                STRAHLER=elem_ordrs(3,ne2) !highest daughter
             ENDIF
          ENDDO !noelem2 (ne2)
          n_horsfield=n_horsfield+1 !Horsfield ordering
       ELSE IF(n_children.EQ.1)THEN
          ne2=elem_cnct(1,1,ne) !local element # of daughter
          n_horsfield=elem_ordrs(2,ne2)+(elem_symmetry(ne)-1)

          STRAHLER_ADD=elem_ordrs(3,ne2)+(elem_symmetry(ne)-1)
       ENDIF !elem_cnct
       elem_ordrs(2,ne)=n_horsfield !store the Horsfield order
       elem_ordrs(3,ne)=STRAHLER+STRAHLER_ADD !Strahler order
    ENDDO !noelem

    !       Check for disconnected nodes and number of inlets and outlets
    DUPLICATE=.FALSE.
    DO ne=1,num_elems
       np=elem_nodes(1,ne)
       np2=elem_nodes(2,ne)
       IF(np.EQ.np2)THEN
          DUPLICATE=.TRUE.
       ENDIF
    ENDDO

    DISCONNECT=.FALSE.
    INLETS=0
    OUTLETS=0
    DO np=1,num_nodes
       num_attach=elems_at_node(np,0)
       IF(num_attach.EQ.0)THEN
          DISCONNECT=.TRUE.
       ELSEIF(num_attach.EQ.1)THEN
          ne=elems_at_node(np,1)
          IF(elem_cnct(1,0,ne).EQ.0) OUTLETS=OUTLETS+1
         IF(elem_cnct(-1,0,ne).EQ.0) INLETS=INLETS+1
       ELSEIF(num_attach.GT.3)THEN
          WRITE(*,*) ' Node ',np,' attached to',num_attach,' elements'
       ENDIF
    ENDDO

    call enter_exit(sub_name,2)

  end subroutine evaluate_ordering
!
!###################################################################################
!
!>*set_initial_volume:* assigns a volume to terminal units appended on a tree structure
!>based on an assumption of a linear gradient in the gravitational direction with max
!> min and COV values defined.
  subroutine set_initial_volume(Gdirn,COV,total_volume,Rmax,Rmin)
  !DEC$ ATTRIBUTES DLLEXPORT,ALIAS:"SO_SET_INITIAL_VOLUME" :: SET_INITIAL_VOLUME

    !     Parameter List
    integer,intent(in) :: Gdirn
    real(dp),intent(in) :: COV,total_volume,Rmax,Rmin
    !     Local parameters
    integer :: ne,np2,nunit
    real(dp) ::  factor_adjust,max_z,min_z,random_number,range_z,&
         volume_estimate,volume_of_tree,Vmax,Vmin,Xi
    character(len=60) :: sub_name

    sub_name = 'set_initial_volume'
    call enter_exit(sub_name,1)
    
    volume_estimate = 1.0_dp
    volume_of_tree = 0.0_dp

    call volume_of_mesh(volume_estimate,volume_of_tree)

    random_number=-1.1_dp

    Vmax = Rmax * (total_volume-volume_estimate)/elem_units_below(1)
    Vmin = Rmin * (total_volume-volume_estimate)/elem_units_below(1)

!!! for each elastic unit find the maximum and minimum coordinates in the Gdirn direction
    max_z=-1.0e+6_dp
    min_z=1.0e+6_dp
    do nunit=1,num_units
       ne=units(nunit)
       np2=elem_nodes(2,ne)
       max_z=MAX(max_z,node_xyz(Gdirn,np2))
       min_z=MIN(min_z,node_xyz(Gdirn,np2))
    enddo !nunit

    range_z=DABS(max_z-min_z)
    if(DABS(range_z).le.1.0e-5_dp) range_z=1.0_dp

!!! for each elastic unit allocate a size based on a gradient in the Gdirn direction, and
!!! perturb by a user-defined COV. This should be calling a random number generator.
    do nunit=1,num_units
       ne=units(nunit)
       np2=elem_nodes(2,ne) !end node
       Xi=(node_xyz(Gdirn,np2)-min_z)/range_z
       random_number=random_number+0.1_dp
       IF(random_number.GT.1.0_dp) random_number=-1.1_dp
       unit_field(nu_vol,nunit)=(Vmax*Xi+Vmin*(1.0_dp-Xi))*(1.0_dp+COV*random_number)
       unit_field(nu_vt,nunit)=0.0_dp !initialise the tidal volume to a unit
    enddo !nunit

    ! correct unit volumes such that total volume is exactly as specified
    call volume_of_mesh(volume_estimate,volume_of_tree)
    factor_adjust = (total_volume-volume_of_tree)/(volume_estimate-volume_of_tree)
    do nunit=1,num_units
       unit_field(nu_vol,nunit) = unit_field(nu_vol,nunit)*factor_adjust
    enddo

    write(*,'('' Number of elements is '',I5)') num_elems
    write(*,'('' Initial volume is '',F6.2,'' L'')') total_volume/1.0e+6_dp
    write(*,'('' Deadspace volume is '',F6.1,'' mL'')') volume_of_tree/1.0e+3_dp

    call enter_exit(sub_name,2)

  end subroutine set_initial_volume

!
!###################################################################################
!
!*volume_of_mesh:* calculates the volume of an airway mesh including conducting and respiratory airways
  subroutine volume_of_mesh(volume_model,volume_tree)
  !DEC$ ATTRIBUTES DLLEXPORT,ALIAS:"SO_VOLUME_OF_MESH" :: VOLUME_OF_MESH

    real(dp) :: volume_model,volume_tree
    !     Local Variables
    integer :: ne,ne0,nunit
    real(dp),allocatable :: vol_anat(:),vol_below(:)
    character(len=60) :: sub_name

    sub_name = 'volume_of_mesh'
    call enter_exit(sub_name,1)

    if(.not.allocated(vol_anat)) allocate(vol_anat(num_elems))
    if(.not.allocated(vol_below)) allocate(vol_below(num_elems))

    vol_anat = elem_field(ne_vol,1:num_elems) !initialise to branch volume
    vol_below = elem_field(ne_vol,1:num_elems) !initialise to branch volume

    do nunit=1,num_units
       ne=units(nunit)
       vol_below(ne) = vol_below(ne) + unit_field(nu_vol,nunit) !add elastic unit volume
    enddo !nunit

    do ne=num_elems,2,-1
       ne0=elem_cnct(-1,1,ne)
       vol_anat(ne0) = vol_anat(ne0) + DBLE(elem_symmetry(ne))*vol_anat(ne)
       vol_below(ne0) = vol_below(ne0) + DBLE(elem_symmetry(ne))*vol_below(ne)
    enddo !noelem

    volume_model = vol_below(1)
    volume_tree = vol_anat(1)

    deallocate(vol_anat)
    deallocate(vol_below)

    call enter_exit(sub_name,2)

  end subroutine volume_of_mesh

!
!###################################################################################
!
!>get_final_real
  
  function get_final_real(string)

    character :: string*(*)
    integer :: ibeg,iend
    real(dp) :: rsign,rtemp,get_final_real
    character :: sub_string*(40)
    
    iend=len(string) !get the length of the string
    ibeg=index(string,":")+1 !get location of real in string
    sub_string = adjustl(string(ibeg:iend)) ! get the characters beyond :
    iend=len(sub_string) !get the length of the sub-string
    if(sub_string(1:1).eq.'-')then !check whether negative
       rsign=-1.0_dp
       ibeg=2
    else
       rsign=1.0_dp
       ibeg=1
    endif
   
    read (sub_string(ibeg:iend), * ) rtemp !get real value
    rtemp=rtemp*rsign !apply sign to number
    
    get_final_real=rtemp !return the real value
    
  end function get_final_real

!
!###################################################################################
!
!*get_final_string*
  subroutine get_final_string(string,rtemp)

    character, intent(in) :: string*(132)
    integer :: ibeg,iend
    real(dp), intent(out) :: rtemp
    real(dp) :: rsign
    character :: sub_string*(40)

    iend=len(string) !get the length of the string
    ibeg=index(string,":")+1 !get location of real in string
    sub_string = adjustl(string(ibeg:iend)) ! get the characters beyond :
    iend=len(sub_string) !get the length of the sub-string
    if(sub_string(1:1).eq.'-')then !check whether negative
       rsign=-1.0_dp
       ibeg=2
    else
       rsign=1.0_dp
       ibeg=1
    endif
    read (sub_string(ibeg:iend), '(D25.17)' ) rtemp !get real value
    rtemp=rtemp*rsign !apply sign to number

  end subroutine get_final_string

!
!###################################################################################
!
!*get_local_node*
  subroutine get_local_node(np_global,np_local)

    integer,intent(in) :: np_global
    integer,intent(out) :: np_local

    integer :: np
    logical :: found

    np=1
    found=.false.
    do while (.not.found)
       if(nodes(np).eq.np_global)then
          found=.true.
       elseif(np.gt.num_nodes)then
          found = .true.
          write(*,'('' Global node '',I6,'' not in node list'')') np_global
          read(*,*)
       else
          np=np+1
       endif
    enddo

    np_local = np
    return

  end subroutine get_local_node


!
!###################################################################################
!
!*group_elem_parent_term*
   subroutine group_elem_parent_term(ne_parent)
    !DEC$ ATTRIBUTES DLLEXPORT,ALIAS:"SO_GROUP_ELEM_PARENT_TERM" :: GROUP_ELEM_PARENT_TERM

   ! Parameters
   integer,intent(in) :: ne_parent  ! Number of element that feed that specific area

   ! Local Variables
   integer :: ne,ne_count,noelem,num_parents
   integer,allocatable :: templist(:)
   character(len=60) :: sub_name='group_elem_parent_term'

   call enter_exit(sub_name,1)

   allocate(templist(num_elems))
   if(.not.allocated(parentlist)) allocate(parentlist(num_elems))

   !reset the list of parent elements to zero
   call group_elem_by_parent(ne_parent,templist)

   ne_count=count(templist.ne.0)
   num_parents=0
   parentlist=0

   do noelem=1,ne_count
     ne = templist(noelem)
     if(elem_cnct(1,0,ne).eq.0)then
        num_parents=num_parents+1
        parentlist(num_parents)=ne
     endif !elem_cnct
   enddo !noelem

   deallocate(templist)

   call enter_exit(sub_name,2)

   end subroutine group_elem_parent_term
!
!###################################################################################
!
!*group_elem_by_parent*
   subroutine group_elem_by_parent(ne_parent,elemlist)

   ! Parameters
   integer,intent(in) :: ne_parent  ! Number of element that feed that specific area
   integer :: elemlist(:)

   ! Local Variables
   integer :: nt_bns,ne_count,num_nodes,m,n,ne0
   integer,allocatable :: ne_old(:),ne_temp(:)
   character(len=60) :: sub_name='group_elem_by_parent'

   call enter_exit(sub_name,1)

   elemlist = 0
   allocate(ne_old(size(elemlist)))
   allocate(ne_temp(size(elemlist)))

   nt_bns=1
   ne_old(1) = ne_parent
   ne_count = 1
   elemlist(ne_count)=ne_parent

   do while(nt_bns.ne.0)
     num_nodes=nt_bns
     nt_bns=0
     do m=1,num_nodes
       ne0=ne_old(m) !parent global element number
       do n=1,elem_cnct(1,0,ne0) !for each daughter branch
         nt_bns=nt_bns+1
         ne_temp(nt_bns)=elem_cnct(1,n,ne0)
       enddo !n
     enddo !m
     do n=1,nt_bns
       ne_old(n)=ne_temp(n) !updates list of previous generation element numbers
       ne_count=ne_count+1
       elemlist(ne_count)=ne_temp(n)
     enddo !n
   enddo !while

   deallocate(ne_old)
   deallocate(ne_temp)

   call enter_exit(sub_name,2)

   end subroutine group_elem_by_parent

!
!###################################################################################
!
   
!
!#####################################################################
!
!*reallocate_node_elem_arrays:* Reallocates the size of geometric arrays when modifying geometries
  subroutine reallocate_node_elem_arrays(num_elems_new,num_nodes_new)

!!! Parameters
    integer,intent(in) :: num_elems_new,num_nodes_new

!!! Local variables
    integer,allocatable :: nodelem_temp(:),enodes_temp(:,:),enodes_temp2(:,:,:)
    real(dp),allocatable :: xyz_temp(:,:),rnodes_temp(:,:)
    logical,allocatable :: exp_temp(:)
    character(len=60) :: sub_name

    sub_name = 'reallocate_node_elem_arrays'
    call enter_exit(sub_name,1)

    allocate(nodelem_temp(num_nodes))
    nodelem_temp = nodes ! copy to temporary array
    deallocate(nodes) !deallocate initially allocated memory
    allocate(nodes(num_nodes_new))
    nodes(1:num_nodes)=nodelem_temp(1:num_nodes)
    deallocate(nodelem_temp) !deallocate the temporary array

    allocate(xyz_temp(3,num_nodes))
    xyz_temp=node_xyz
    deallocate(node_xyz)
    allocate(node_xyz(3,num_nodes_new))
    node_xyz(1:3,1:num_nodes)=xyz_temp(1:3,1:num_nodes)

    allocate(nodelem_temp(num_elems))
    nodelem_temp = elems ! copy to temporary array
    deallocate(elems) !deallocate initially allocated memory
    allocate(elems(num_elems_new))
    elems(1:num_elems)=nodelem_temp(1:num_elems)
    deallocate(nodelem_temp) !deallocate the temporary array

    allocate(enodes_temp(2,num_elems))
    enodes_temp=elem_nodes
    deallocate(elem_nodes)
    allocate(elem_nodes(2,num_elems_new))
    elem_nodes(1:2,1:num_elems)=enodes_temp(1:2,1:num_elems)
    deallocate(enodes_temp)

    if(allocated(elem_field).and.num_ne.gt.0)then
        allocate(rnodes_temp(num_ne,num_elems))
        rnodes_temp=elem_field
        deallocate(elem_field)
        allocate(elem_field(num_ne,num_elems_new))
        elem_field(1:num_ne,1:num_elems)=rnodes_temp(1:num_ne,1:num_elems)
        deallocate(rnodes_temp)
        elem_field(1:num_ne,num_elems+1:num_elems_new) = 0.0_dp
    endif

    allocate(rnodes_temp(3,num_elems))
    rnodes_temp=elem_direction
    deallocate(elem_direction)
    allocate(elem_direction(3,num_elems_new))
    elem_direction(1:3,1:num_elems)=rnodes_temp(1:3,1:num_elems)
    deallocate(rnodes_temp)
    elem_direction(1:3,num_elems+1:num_elems_new) = 0.0_dp

    if(allocated(node_field).and.num_nj.gt.0)then
      allocate(rnodes_temp(num_nj,num_nodes))
      rnodes_temp=node_field
      deallocate(node_field)
      allocate(node_field(num_nj,num_nodes_new))
      node_field(1:num_nj,1:num_nodes)=rnodes_temp(1:num_nj,1:num_nodes)
      deallocate(rnodes_temp)
      node_field(1:num_nj,num_nodes+1:num_nodes_new)=0.0_dp
    endif

    allocate(nodelem_temp(num_elems))
    nodelem_temp = elem_symmetry ! copy to temporary array
    deallocate(elem_symmetry) !deallocate initially allocated memory
    allocate(elem_symmetry(num_elems_new))
    elem_symmetry(1:num_elems)=nodelem_temp(1:num_elems)
    deallocate(nodelem_temp) !deallocate the temporary array
    elem_symmetry(num_elems+1:num_elems_new)=1

    allocate(enodes_temp2(-1:1,0:2,0:num_elems))
    enodes_temp2=elem_cnct
    deallocate(elem_cnct)
    allocate(elem_cnct(-1:1,0:2,0:num_elems_new))
    elem_cnct(-1:1,0:2,0:num_elems)=enodes_temp2(-1:1,0:2,0:num_elems)
    deallocate(enodes_temp2)
    elem_cnct(-1:1,0:2,num_elems+1:num_elems_new) = 0

    allocate(enodes_temp(num_ord,num_elems))
    enodes_temp=elem_ordrs
    deallocate(elem_ordrs)
    allocate(elem_ordrs(num_ord,num_elems_new))
    elem_ordrs(1:num_ord,1:num_elems)=enodes_temp(1:num_ord,1:num_elems)
    deallocate(enodes_temp)
    elem_ordrs(1:num_ord,num_elems+1:num_elems_new) = 0

    if(allocated(elem_units_below).and.num_nu.gt.0)then
      allocate(nodelem_temp(num_elems))
      nodelem_temp=elem_units_below
      deallocate(elem_units_below)
      allocate(elem_units_below(num_elems_new))
      elem_units_below(1:num_elems)=nodelem_temp(1:num_elems)
      deallocate(nodelem_temp)
      elem_units_below(num_elems+1:num_elems_new)=0
    endif

    allocate(enodes_temp(num_nodes,0:3))
    enodes_temp=elems_at_node
    deallocate(elems_at_node)
    allocate(elems_at_node(num_nodes_new,0:3))
    elems_at_node(1:num_nodes,0:3)=enodes_temp(1:num_nodes,0:3)
    deallocate(enodes_temp)
    elems_at_node(num_nodes+1:num_nodes_new,0:3)=0

    if(model_type.eq.'gas_mix')then
      allocate(exp_temp(num_elems))
      exp_temp = expansile
      deallocate(expansile)
      allocate(expansile(num_elems_new))
      expansile(1:num_elems)=exp_temp(1:num_elems)
      deallocate(exp_temp)
      expansile(num_elems+1:num_elems_new)=.false.
    endif

    call enter_exit(sub_name,2)

  end subroutine reallocate_node_elem_arrays

!!!###############################################################

  function get_local_node_f(ndimension,np_global) result(get_local_node)

!! dummy arguments
    integer,intent(in) :: ndimension,np_global
!!! local variables
    integer :: np
    integer :: get_local_node
    logical :: found

    found = .false.
    np = 0

    select case (ndimension)

    case(1)
       do while (.not.found)
          np=np+1
          if(np.gt.num_nodes) then
             found = .true.
             write(*,'('' Warning: local node not found for global node'',I6)') np_global
          endif
          if(np_global.eq.nodes(np))then
             get_local_node = np
             found = .true.
          endif
       enddo

    case(2)
       do while (.not.found)
          np=np+1
          if(np.gt.num_nodes_2d) then
             found = .true.
             write(*,'('' Warning: local node not found for global node'',I6)') np_global
             read(*,*)
          endif
           if(np_global.eq.nodes_2d(np))then
             get_local_node = np
             found = .true.
          endif
       enddo

    end select


  end function get_local_node_f


!###################################################################################
!
!*get_final_integer*

  function get_final_integer(string)
    
    character,intent(in) :: string*(*)
    integer :: ibeg,iend,ierror,nsign,ntemp
    character :: sub_string*(40)
    
    integer :: get_final_integer
    
    ! ###########################################################################
    
    iend=len(string) !get the length of the string
    ibeg=index(string,":")+1 !get location of integer in string, follows ":"
    sub_string = adjustl(string(ibeg:iend)) ! get the characters beyond ":"
    iend=len(sub_string) !length of the sub-string
    if(sub_string(1:1).eq.'-')then !check for negative sign
       nsign=-1
       ibeg=2
    else
       nsign=1
       ibeg=1
    endif
    
    read (sub_string(ibeg:iend), '(i10)', iostat=ierror ) ntemp !get integer values
    if(ierror.gt.0)then
       !... something wrong with data
       write(*,'(''Data read error'')')
       write(*,'(a)') sub_string(ibeg:iend)
    endif
    ntemp=ntemp*nsign !apply sign to number
    
    get_final_integer=ntemp !return the integer value
    
  end function get_final_integer
  
!!!##################################################

  subroutine get_four_nodes(ne,string)

    !     Parameter List
    integer, INTENT(IN) :: ne
    character(len=132), INTENT(IN) :: string
    integer :: ibeg,iend,i_ss_end,nn,np_global
    character(len=40) :: sub_string
    

    iend=len(string)
    ibeg=index(string,":")+1 !get location of first integer in string
    sub_string = adjustl(string(ibeg:iend)) ! get the characters beyond : and remove the leading blanks
    i_ss_end=len(sub_string) !get the end location of the sub-string
    
    ibeg=1
    do nn=1,4
       iend=index(sub_string," ") !get location of first blank in sub-string
       read (sub_string(ibeg:iend-1), '(i7)' ) np_global
       sub_string = adjustl(sub_string(iend:i_ss_end)) ! get chars beyond blank, remove leading blanks
       elem_nodes_2d(nn,ne)=get_local_node_f(2,np_global)
    enddo ! nn
    
  end subroutine get_four_nodes

! 

! ##########################################################################      
! 

  function inlist(item,ilist)
!!! dummy arguments
    integer :: item,ilist(:)
! local variables
    integer :: n
    logical :: inlist

    inlist = .false.
    do n=1,size(ilist)
       if(item == ilist(n)) inlist = .true.
    enddo

  end function inlist
! 
!###########################################################################################
! 
  function coord_at_xi(ne,xi,basis)

    ! Parameters
    integer,intent(in) :: ne
    real(dp),intent(in) :: xi(:)
    character(len=*),intent(in) :: basis

    ! Local Variables
    integer :: nn,nv
    real(dp) :: phi(4),phi_10(2),phi_11(2),phi_20(2),phi_21(2),x(4,3,4)
    real(dp) :: coord_at_xi(3)

    select case (basis)
      case('linear')
         forall (nn=1:4) x(1,1:3,nn) = node_xyz_2d(1,1,1:3,elem_nodes_2d(nn,ne))
         phi(1) = (1.0_dp - xi(1))*(1.0_dp - xi(2))
         phi(2) = xi(1)*(1.0_dp - xi(2))
         phi(3) = (1.0_dp - xi(1))*xi(2)
         phi(4) = xi(1)*xi(2)

         coord_at_xi(1:3) = phi(1)*x(1,1:3,1)+phi(2)*x(1,1:3,2)+phi(3)*x(1,1:3,3)+phi(4)*x(1,1:3,4)

      case('hermite')
         do nn=1,4
           nv = elem_versn_2d(nn,ne)
           x(1:4,1:3,nn) = node_xyz_2d(1:4,nv,1:3,elem_nodes_2d(nn,ne))
         enddo
         phi_10(1) = (2.0_dp*xi(1)-3.0_dp)*xi(1)*xi(1)+1.0_dp  ! 2xi^3-3xi^2+1
         phi_10(2) = (2.0_dp*xi(2)-3.0_dp)*xi(2)*xi(2)+1.0_dp  ! 2xi^3-3xi^2+1
         phi_20(1) = xi(1)*xi(1)*(3.0_dp-2.0_dp*xi(1))         ! -2xi^3+3xi^2
         phi_20(2) = xi(2)*xi(2)*(3.0_dp-2.0_dp*xi(2))         ! -2xi^3+3xi^2
         phi_11(1) = ((xi(1)-2.0_dp)*xi(1)+1.0_dp)*xi(1)       ! xi^3-2xi^2+xi
         phi_11(2) = ((xi(2)-2.0_dp)*xi(2)+1.0_dp)*xi(2)       ! xi^3-2xi^2+xi
         phi_21(1) = xi(1)*xi(1)*(xi(1)-1.0_dp)                ! xi^3-xi^2
         phi_21(2) = xi(2)*xi(2)*(xi(2)-1.0_dp)                ! xi^3-xi^2
         coord_at_xi(1:3) = phi_10(1)*phi_10(2)*x(1,1:3,1) &
                            + phi_20(1)*phi_10(2)*x(1,1:3,2) &
                            + phi_10(1)*phi_20(2)*x(1,1:3,3) &
                            + phi_20(1)*phi_20(2)*x(1,1:3,4) &
                            + phi_11(1)*phi_10(2)*x(2,1:3,1) &
                            + phi_21(1)*phi_10(2)*x(2,1:3,2) &
                            + phi_11(1)*phi_20(2)*x(2,1:3,3) &
                            + phi_21(1)*phi_20(2)*x(2,1:3,4) &
                            + phi_10(1)*phi_11(2)*x(3,1:3,1) &
                            + phi_20(1)*phi_11(2)*x(3,1:3,2) &
                            + phi_10(1)*phi_21(2)*x(3,1:3,3) &
                            + phi_20(1)*phi_21(2)*x(3,1:3,4) &
                            + phi_11(1)*phi_11(2)*x(4,1:3,1) &
                            + phi_21(1)*phi_11(2)*x(4,1:3,2) &
                            + phi_11(1)*phi_21(2)*x(4,1:3,3) &
                            + phi_21(1)*phi_21(2)*x(4,1:3,4)
     end select

  end function coord_at_xi


!
!###################################################################################
!
  subroutine splitwords(line, words, nw )
    implicit none
    character(*), intent(in)  :: line
    character(*), intent(out) :: words(:)
    integer,      intent(out) :: nw
    character(len(words)) :: buf( size(words) )
    integer :: k, ios

    nw = 0 ; words(:) = ""

    do k = 1, size(words)
        read( line, *, iostat=ios ) buf( 1 : k )
        if ( ios /= 0 ) exit
        nw = k
        words( 1 : nw ) = buf( 1 : nw )
    enddo

  end subroutine splitwords


!###################################################################################

  subroutine words_to_real( words,ints, ni )
    use arrays,only: dp
    implicit none
    character(*), intent(in)  :: words(:)
    real(dp),     intent(out) :: ints(:)
    integer,      intent(out) :: ni
    integer :: k,  ios
    real(dp) :: val

    ni = 0 ; ints(:) = 0

    do k = 1, size(words)
        read( words( k ), *, iostat=ios ) val
        if ( ios /= 0 ) cycle
        ni = ni + 1
        if ( ni > size(ints) ) stop "size(ints) too small"
        ints( ni ) = val
    enddo

  end subroutine words_to_real

! 
!###########################################################################################
! 
end module geometry<|MERGE_RESOLUTION|>--- conflicted
+++ resolved
@@ -949,13 +949,10 @@
 
 !!! read data points from a file
     
-<<<<<<< HEAD
     use arrays,only: dp,data_xyz,data_weight,num_data,field_xyz
     use diagnostics, only: enter_exit
     use indices
     use other_consts, only: MAX_FILENAME_LEN   
-=======
->>>>>>> 6649ad59
 !!! dummy arguments
     character(len=*) :: datafile
 !!! local variables
