module geometry
  !*Brief Description:* This module handles all geometry read/write/generation.
  !
  !*LICENSE:*
  !
  !
  !
  !*Full Description:*
  !
  !This module handles all geometry read/write/generation.
  use arrays
  use diagnostics
  use indices
  use mesh_utilities
  use other_consts ! currently has pi
  use precision ! sets dp for precision
  
  implicit none
  
  !Module parameters
  
  !Module types
  
  !Module variables
  
  !Interfaces
  private
  public add_mesh
  public add_matching_mesh
  public append_units
  public define_1d_elements
  public define_elem_geometry_2d
  public define_mesh_geometry_test
  public define_node_geometry
  public define_node_geometry_2d
  public define_data_geometry
  public group_elem_parent_term
  public define_rad_from_file
  public define_rad_from_geom
  public element_connectivity_1d
  public element_connectivity_2d
  public inlist
  public evaluate_ordering
  public get_final_real
  public get_local_node_f
  public make_data_grid
  public make_2d_vessel_from_1d
  public reallocate_node_elem_arrays
  public set_initial_volume
  public triangles_from_surface
  public volume_of_mesh
  public write_geo_file
  public get_final_integer
  public get_four_nodes
  public write_elem_geometry_2d
  public write_node_geometry_2d
  
contains

!!!#############################################################################
  
  subroutine allocate_node_arrays(num_nodes)
    !*allocate_node_arrays:* allocate memory for arrays associated with 1D trees
    
    integer,intent(in) :: num_nodes
    ! Local variables
    character(len=60) :: sub_name
    
    ! --------------------------------------------------------------------------
    
    sub_name = 'allocate_node_arrays'
    call enter_exit(sub_name,1)
    
    if(.not.allocated(nodes)) allocate (nodes(num_nodes))
    if(.not.allocated(node_xyz)) allocate (node_xyz(3,num_nodes))
    if(.not.allocated(node_field)) allocate (node_field(num_nj,num_nodes))
    if(.not.allocated(elems_at_node)) allocate(elems_at_node(num_nodes,0:3))
    nodes = 0 !initialise node index values
    node_xyz = 0.0_dp !initialise
    node_field = 0.0_dp !initialise
    
    call enter_exit(sub_name,2)
    
  end subroutine allocate_node_arrays
  
!!!#############################################################################

  subroutine add_mesh(AIRWAY_MESHFILE)
    !*add_mesh:* Reads in an ipmesh file and adds this mesh to the terminal
    ! branches of an existing tree geometry
    !DEC$ ATTRIBUTES DLLEXPORT,ALIAS:"SO_ADD_MESH" :: ADD_MESH

    character(len=MAX_FILENAME_LEN), intent(in) :: AIRWAY_MESHFILE
    ! Local parameters
    character(len=100) :: buffer
    integer, parameter :: fh = 15
    integer :: ios
    integer :: line
    integer :: i,ibeg,iend,i_ss_end,j,ne,ne0,ne_global,ne_parent,ne_start, &
         ngen_parent,np,np0,np_global,&
         num_elems_new,num_elems_to_add,num_nodes_new,nunit,nlabel
    integer,dimension(1000) :: element_temp,generation, &
         parent_element,symmetry_temp
    real(dp),dimension(1000) :: length,radius,a_A
    character(len=60) :: sub_name

    ! --------------------------------------------------------------------------
    
    sub_name = 'add_mesh'
    call enter_exit(sub_name,1)

    ios = 0
    line = 0
    open(fh, file=AIRWAY_MESHFILE)
    
    ! ios is negative if an end of record condition is encountered or if
    ! an endfile condition was detected.  It is positive if an error was
    ! detected.  ios is zero otherwise.
    ios=0
    line=0
    i=0 ! count the number of elements read in
    
    do while (ios == 0)
       read(fh, '(A)', iostat=ios) buffer
       ! line contains: element, parent element, generation,
       !                symmetry, length, outer radius, a/A ratio
       ! note that a/A ratio is always 1 for the conducting airways
       if (ios == 0) then
          line = line + 1
          i=i+1
          i_ss_end = len(buffer)
          
          do nlabel = 1,7
             ibeg = index(buffer," ") + 1 !get location of first integer beyond ws in string
             buffer = adjustl(buffer(ibeg:i_ss_end)) ! get info beyond ws, remove leading ws
             iend = index(buffer," ") !get location of next ws in sub-string
             select case (nlabel)
             case (1)
                read (buffer(1:iend-1), *, iostat=ios) element_temp(i) ! not used??
             case(2)
                read (buffer(1:iend-1), *, iostat=ios) parent_element(i)
             case(3)
                read (buffer(1:iend-1), *, iostat=ios) generation(i)
             case(4)
                read (buffer(1:iend-1), *, iostat=ios) symmetry_temp(i)
             case(5)
                read (buffer(1:iend-1), *, iostat=ios) length(i)
             case(6)
                read (buffer(1:iend-1), *, iostat=ios) radius(i)
             case(7)
                read (buffer(1:iend-1), *, iostat=ios) a_A(i)
             end select
          enddo
       endif
    enddo
    close(fh)
    
    num_elems_to_add = i
    
!!! increase the size of node and element arrays to accommodate the additional elements
    ! the number of nodes after adding mesh will be:
    num_nodes_new = num_nodes + num_units*num_elems_to_add
    ! the number of elems after adding mesh will be:
    num_elems_new = num_elems + num_units*num_elems_to_add
    call reallocate_node_elem_arrays(num_elems_new,num_nodes_new)
    
    ne = num_elems ! the starting local element number
    ne_global = elems(ne) ! assumes this is the highest element number (!!!)
    np = num_nodes ! the starting local node number
    np_global = nodes(np) ! assumes this is the highest node number (!!!)
    
    do nunit = 1,num_units ! for all terminal branches, append the mesh
       
       ne_parent = units(nunit) ! local element number of terminal, to append to
       ngen_parent = elem_ordrs(1,ne_parent)
       ne_start = ne !starting element number for the unit
       
       do i=1,num_elems_to_add
          
          if(parent_element(i).eq.0)then
             ne_parent = units(nunit)
          else
             ne_parent = ne_start+parent_element(i)
          endif
          
          ne0 = ne_parent
          np0 = elem_nodes(2,ne0)
          
          ne_global = ne_global + 1 ! new global element number
          ne = ne + 1 ! new local element number
          np_global = np_global + 1 !new global node number
          np = np + 1 ! new local node number
          
          nodes(np) = np_global
          elems(ne) = ne_global
          
          elem_nodes(1,ne) = np0
          elem_nodes(2,ne) = np
          
          elem_ordrs(1,ne) = ngen_parent + generation(i)
          elem_ordrs(no_type,ne) = 1   ! ntype ! 0 for respiratory, 1 for conducting
          elem_symmetry(ne) = symmetry_temp(i)+1 ! uses 0/1 in file; 1/2 in code
          
          ! record the element connectivity
          elem_cnct(-1,0,ne) = 1 ! one parent branch
          elem_cnct(-1,1,ne) = ne0 ! store parent element
          elem_cnct(1,0,ne0) = elem_cnct(1,0,ne0) + 1
          elem_cnct(1,elem_cnct(1,0,ne0),ne0) = ne
          
          ! record the direction and location of the branch
          do j=1,3
             elem_direction(j,ne) = elem_direction(j,ne0)
             node_xyz(j,np) = node_xyz(j,np0) + &
                  elem_direction(j,ne)*length(i)
          enddo !j
          
          elem_field(ne_length,ne) = length(i)
          elem_field(ne_radius,ne) = radius(i)
          elem_field(ne_a_A,ne) = a_A(i)
          elem_field(ne_vol,ne) = PI*radius(i)**2*length(i)
          
       enddo !i
    enddo !nunit
    
    num_nodes = np
    num_elems = ne
    
    call element_connectivity_1d
    call evaluate_ordering ! calculate new ordering of tree
    
    call enter_exit(sub_name,2)

  end subroutine add_mesh

!!!#############################################################################

  subroutine add_matching_mesh()
    !*add_matching_mesh:* 
    !DEC$ ATTRIBUTES DLLEXPORT,ALIAS:"SO_ADD_MATCHING_MESH" :: ADD_MATCHING_MESH

    !Parameters to become inputs
    real(dp) :: offset(3)
    logical :: REVERSE=.TRUE.
    character(len=60) :: mesh_type='terminal'
    !local variables
    integer :: num_nodes_new,num_elems_new,ne,ne_global,np,np_global,np0, &
         nonode,np_m
    integer :: nj,ne_m,noelem,ne0,n,nindex,ne1,noelem0,nu,cap_conns, &
         cap_term,np1,np2
    integer, allocatable :: np_map(:)
    character(len=60) :: sub_name

    ! --------------------------------------------------------------------------
    
    sub_name = 'add_matching_mesh'
    call enter_exit(sub_name,1)
    !Ultimately offset should be an input argument
    offset(1)=0.0_dp
    offset(2)=1.0e-6_dp
    offset(3)=0.0_dp

    allocate(np_map(num_nodes))
!!! increase the size of node and element arrays to accommodate the additional elements
    ! the number of nodes after adding mesh will be:
    num_nodes_new = 2*num_nodes
    ! the number of elems after adding mesh will be:
    if(mesh_type.eq.'basic')then
       num_elems_new = 2*num_elems
    elseif(mesh_type.eq.'terminal')then
       num_elems_new = 2*num_elems + num_units
    elseif(mesh_type.eq.'ladder')then
       print *, "NOT YET IMPLEMENTED"
       call exit(0)
    endif
    call reallocate_node_elem_arrays(num_elems_new,num_nodes_new)
    noelem0=0
    ne0 = num_elems ! the starting local element number
    ne_global = elems(ne0) ! assumes this is the highest element number (!!!)
    np0 = num_nodes ! the starting local node number
    np_global = nodes(np0) ! assumes this is the highest node number (!!!)
    
    do nonode=1,num_nodes
       np=np_global+nonode
       np_m=nodes(nonode)
       np_map(np_m)=np !maps new to old node numbering
       nodes(np0+nonode)=np
       do nj=1,3
          node_xyz(nj,np)=node_xyz(nj,np_m)+offset(nj)
       enddo
       elems_at_node(np,0)=0 !initialise
       !Doesnt map versions, would be added here
    enddo
    
    do noelem=1,num_elems
       ne=ne_global+noelem
       elem_field(ne_group,ne)=2.0_dp!VEIN
       ne_m=elems(noelem)
       elem_field(ne_group,ne_m)=0.0_dp!ARTERY
       elems(ne0+noelem)=ne
       if(.NOT.REVERSE)then
          elem_nodes(1,ne)=np_map(elem_nodes(1,ne_m))
          elem_nodes(2,ne)=np_map(elem_nodes(2,ne_m))
          elem_cnct(1,0,ne)=elem_cnct(1,0,ne_m)!The numberdownstream are the number downstream
          elem_cnct(-1,0,ne)=elem_cnct(-1,0,ne_m)
          do n=1,elem_cnct(1,0,ne)
             elem_cnct(1,n,ne)=elem_cnct(1,n,ne_m)+ne0
          enddo
          do n=1,elem_cnct(-1,0,ne)
             elem_cnct(-1,n,ne)=elem_cnct(-1,n,ne_m)+ne0
          enddo
       else
          elem_nodes(1,ne)=np_map(elem_nodes(2,ne_m))
          elem_nodes(2,ne)=np_map(elem_nodes(1,ne_m))
          elem_cnct(-1,0,ne)=elem_cnct(1,0,ne_m) !The number upstream are the number downstream
          elem_cnct(1,0,ne)=elem_cnct(-1,0,ne_m)!The number downstream are the number upstream
          do n=1,elem_cnct(1,0,ne)
             elem_cnct(1,n,ne)=elem_cnct(-1,n,ne_m)+ne0
          enddo
          do n=1,elem_cnct(-1,0,ne)
             elem_cnct(-1,n,ne)=elem_cnct(1,n,ne_m)+ne0
          enddo
       endif
       !if worrying about regions and versions do it here
       elems_at_node(elem_nodes(1,ne),0)=elems_at_node(elem_nodes(1,ne),0)+1
       elems_at_node(elem_nodes(1,ne),elems_at_node(elem_nodes(1,ne),0))=ne
       elems_at_node(elem_nodes(2,ne),0)=elems_at_node(elem_nodes(2,ne),0)+1
       elems_at_node(elem_nodes(2,ne),elems_at_node(elem_nodes(2,ne),0))=ne
       nindex=no_gen
       elem_ordrs(nindex,ne)=elem_ordrs(nindex,ne_m)
       nindex=no_sord
       elem_ordrs(nindex,ne)=elem_ordrs(nindex,ne_m)
       nindex=no_hord
       elem_ordrs(nindex,ne)=elem_ordrs(nindex,ne_m)
    enddo
    
    !update current no of nodes and elements to determine connectivity
    np0=np !current highest node
    ne1=ne !current highest element
    noelem0=num_elems+noelem0
    if(mesh_type.eq.'ladder')then
       !To be implemented
    elseif(mesh_type.eq.'terminal')then
       cap_conns=0
       cap_term=0
       do nu=1,num_units
          ne=units(nu)
          cap_term=cap_term+1
          np1=elem_nodes(2,ne)
          np2=np_map(np1)
          noelem0=noelem0+1
          ne1=ne1+1
          elems(noelem0)=ne1
          elem_nodes(1,ne1)=np1
          elem_nodes(2,ne1)=np2
          elems_at_node(np1,0)=elems_at_node(np1,0)+1
          elems_at_node(np1,elems_at_node(np1,0))=ne1
          elems_at_node(np2,0)=elems_at_node(np2,0)+1
          elems_at_node(np2,elems_at_node(np2,0))=ne1
          elem_cnct(1,elem_cnct(1,0,ne)+1,ne)=ne1
          elem_cnct(1,0,ne)=elem_cnct(1,0,ne)+1
          elem_cnct(-1,elem_cnct(-1,0,ne+ne_global)+1,ne+ne_global)=ne1
          elem_cnct(-1,0,ne+ne_global)=elem_cnct(-1,0,ne+ne_global)+1
          elem_cnct(-1,0,ne1)=1
          elem_cnct(1,0,ne1)=1
          elem_cnct(-1,1,ne1)=ne
          elem_cnct(1,1,ne1)=ne+ne0
          nindex=no_gen
          elem_ordrs(nindex,ne1)=elem_ordrs(nindex,ne_m)
          nindex=no_sord
          elem_ordrs(nindex,ne1)=elem_ordrs(nindex,ne_m)
          nindex=no_hord
          elem_ordrs(nindex,ne1)=elem_ordrs(nindex,ne_m)
          elem_field(ne_group,ne1)=1.0_dp!connection between meshes
       enddo
       print *, 'Number of connections', cap_term
    endif
    num_nodes=num_nodes_new
    num_elems=num_elems_new
    deallocate(np_map)

    call enter_exit(sub_name,2)
    
  end subroutine add_matching_mesh

!!!#############################################################################

  subroutine append_units()
    !*append_units:* Appends terminal units at the end of a tree structure
    !DEC$ ATTRIBUTES DLLEXPORT,ALIAS:"SO_APPEND_UNITS" :: APPEND_UNITS

    ! Local parameters
    integer :: ne,ne0,nu
    character(len=60) :: sub_name

    ! --------------------------------------------------------------------------
    
    sub_name = 'append_units'
    call enter_exit(sub_name,1)

    num_units = 0
    do ne=1,num_elems
       if(elem_cnct(1,0,ne).eq.0)THEN
          num_units=num_units+1
       endif
    enddo
    
    if(allocated(units))then !increasing the array size; just overwrite
       deallocate(units)
       deallocate(unit_field)
    endif
    allocate(units(num_units))
    allocate(unit_field(num_nu,num_units))
    
    unit_field=0.0_dp
    units=0
    elem_units_below(1:num_elems) = 0 !initialise the number of terminal units below a branch
    
    nu=0
    do ne=1,num_elems
       if(elem_cnct(1,0,ne).eq.0)THEN
          nu=nu+1
          units(nu)=ne     !Set up units array containing terminals
          elem_units_below(ne)=1
       endif
    enddo
    
    ! count the effective number of elements below each branch
    do ne=num_elems,2,-1
       ne0=elem_cnct(-1,1,ne)
       elem_units_below(ne0) = elem_units_below(ne0) &
            + elem_units_below(ne)*elem_symmetry(ne)
    enddo !ne
    
    call enter_exit(sub_name,2)

  end subroutine append_units

!!!#############################################################################

  subroutine define_1d_elements(ELEMFILE)
    !*define_1d_elements:* Reads in an 1D element ipelem file to define a geometry
    !DEC$ ATTRIBUTES DLLEXPORT,ALIAS:"SO_DEFINE_1D_ELEMENTS" :: DEFINE_1D_ELEMENTS
    
    character(len=MAX_FILENAME_LEN), intent(in) :: ELEMFILE
    !     Local Variables
    integer :: ibeg,iend,ierror,i_ss_end,j,ne,ne_global,&
         nn,np,np1,np2,np_global
    character(LEN=132) :: ctemp1
    character(len=300) :: readfile
    character(LEN=40) :: sub_string
    character(len=60) :: sub_name
    
    ! --------------------------------------------------------------------------
    
    sub_name = 'define_1d_elements'
    call enter_exit(sub_name,1)
    
    if(index(ELEMFILE, ".ipelem")> 0) then !full filename is given
       readfile = ELEMFILE
    else ! need to append the correct filename extension
       readfile = trim(ELEMFILE)//'.ipelem'
    endif
    
    open(10, file=readfile, status='old')
    
    read_number_of_elements : do
       read(unit=10, fmt="(a)", iostat=ierror) ctemp1
       if(index(ctemp1, "elements")> 0) then
          num_elems = get_final_integer(ctemp1) !return the final integer
          exit read_number_of_elements
       endif
    end do read_number_of_elements
    
!!! allocate memory for element arrays
    if(allocated(elems)) deallocate(elems)
    allocate(elems(num_elems))
    if(allocated(elem_cnct)) deallocate(elem_cnct)
    allocate(elem_cnct(-1:1,0:2,0:num_elems))
    if(allocated(elem_nodes)) deallocate(elem_nodes)
    allocate(elem_nodes(2,num_elems))
    if(allocated(elem_ordrs)) deallocate(elem_ordrs)
    allocate(elem_ordrs(num_ord,num_elems))
    if(allocated(elem_symmetry)) deallocate(elem_symmetry)
    allocate(elem_symmetry(num_elems))
    if(allocated(elem_units_below)) deallocate(elem_units_below)
    allocate(elem_units_below(num_elems))
    if(allocated(elems_at_node)) deallocate(elems_at_node)
    allocate(elems_at_node(num_nodes,0:3))
    if(allocated(elem_field)) deallocate(elem_field)
    allocate(elem_field(num_ne,num_elems))
    if(allocated(elem_direction)) deallocate(elem_direction)
    allocate(elem_direction(3,num_elems))
    if(model_type.eq.'gas_mix')then
       if(allocated(expansile)) deallocate(expansile)
       allocate(expansile(num_elems))
    endif
    
!!! initialise element arrays
    elems = 0
    elem_nodes = 0
    elem_ordrs = 0  ! where the default is that 0==respiratory and 1==conducting
    elem_symmetry = 1
    elem_field = 0.0_dp
    if(model_type.eq.'gas_mix')expansile = .false.
    
    ne=0
    
    read_an_element : do
       !.......read element number
       read(unit=10, fmt="(a)", iostat=ierror) ctemp1
       if(index(ctemp1, "Element")> 0) then
          ne_global = get_final_integer(ctemp1) !return the final integer
          ne=ne+1
          elems(ne)=ne_global
          
          read_element_nodes : do
             read(unit=10, fmt="(a)", iostat=ierror) ctemp1
             if(index(ctemp1, "global")> 0) then !found the correct line
                iend=len(ctemp1)
                ibeg=index(ctemp1,":")+1 !get location of first integer in string
                sub_string = adjustl(ctemp1(ibeg:iend)) ! get the characters beyond : remove leading blanks
                i_ss_end=len(sub_string) !get the end location of the sub-string
                ibeg=1
                do nn=1,2
                   iend=index(sub_string," ") !get location of first blank in sub-string
                   read (sub_string(ibeg:iend-1), '(i7)' ) np_global
                   call get_local_node(np_global,np) ! get local node np for global node
                   elem_nodes(nn,ne)=np ! the local node number, not global
                   sub_string = adjustl(sub_string(iend:i_ss_end)) ! get chars beyond blank, remove leading blanks
                end do
                exit read_element_nodes
             endif !index
          end do read_element_nodes
          if(ne.ge.num_elems) exit read_an_element
       endif
       
    end do read_an_element
    
    close(10)
    
    ! calculate the element lengths and directions
    do ne=1,num_elems
       np1=elem_nodes(1,ne)
       np2=elem_nodes(2,ne)
       elem_field(ne_length,ne) = sqrt((node_xyz(1,np2) - &
            node_xyz(1,np1))**2 + (node_xyz(2,np2) - &
            node_xyz(2,np1))**2 + (node_xyz(3,np2) - &
            node_xyz(3,np1))**2)
       do j=1,3
          elem_direction(j,ne) = (node_xyz(j,np2) - &
               node_xyz(j,np1))/elem_field(ne_length,ne)
       enddo !j
    enddo
    
    call element_connectivity_1d
    call evaluate_ordering
<<<<<<< HEAD
    
=======
    elem_ordrs(no_type,:) = 1 ! 0 for respiratory, 1 for conducting

>>>>>>> a1610af0
    call enter_exit(sub_name,2)

  end subroutine define_1d_elements

!!!#############################################################################

  subroutine define_elem_geometry_2d(ELEMFILE,sf_option)
    ! Reads in 2D ipelem file.
    !DEC$ ATTRIBUTES DLLEXPORT,ALIAS:"SO_DEFINE_ELEM_GEOMETRY_2D" :: DEFINE_ELEM_GEOMETRY_2D

    character(len=*) :: ELEMFILE
    character(len=4) :: sf_option
    !     Local Variables
    integer :: ierror,ne,ne_global,nn,np,number_of_elements
    character(len=132) :: ctemp1,readfile
    character(len=60) :: sub_name
    
    ! --------------------------------------------------------------------------
    
    sub_name = 'define_elem_geometry_2d'
    call enter_exit(sub_name,1)
    
    if(index(ELEMFILE, ".ipelem")> 0) then !full filename is given
       readfile = ELEMFILE
    else ! need to append the correct filename extension
       readfile = trim(ELEMFILE)//'.ipelem'
    endif
    
    open(10, file=readfile, status='old')
    
    read_number_of_elements : do
       read(unit=10, fmt="(a)", iostat=ierror) ctemp1
       if(index(ctemp1, "elements")> 0) then
          number_of_elements = get_final_integer(ctemp1) !return the final integer
          exit read_number_of_elements
       endif
    end do read_number_of_elements
    
    num_elems_2d=number_of_elements
    if(.not.allocated(elems_2d)) allocate(elems_2d(num_elems_2d))
    if(.not.allocated(elem_nodes_2d)) allocate(elem_nodes_2d(4,num_elems_2d))
    if(.not.allocated(elem_versn_2d)) allocate(elem_versn_2d(4,num_elems_2d))
    
    ne = 0
    
    read_an_element : do 
       !.......read element number
       read(unit=10, fmt="(a)", iostat=ierror) ctemp1
       if(index(ctemp1, "Element")> 0) then
          ne_global = get_final_integer(ctemp1) !return the final integer
          ne = ne + 1
          elems_2d(ne) = ne_global
          
          read_element_nodes : do 
             read(unit=10, fmt="(a)", iostat=ierror) ctemp1
             if(index(ctemp1, "global")> 0) then !found the correct line
                call get_four_nodes(ne,ctemp1) !number of versions for node np
                ! note that only the ne'th data of elem_nodes_2d is passed to 'get_four_nodes'
                do nn=1,4
                   np=elem_nodes_2d(nn,ne)
                   if(node_versn_2d(np).gt.1)then
                      read(unit=10, fmt="(a)", iostat=ierror) ctemp1 !contains version# for njj=1
                      read(unit=10, fmt="(a)", iostat=ierror) ctemp1 !contains version# for njj=1
                      read(unit=10, fmt="(a)", iostat=ierror) ctemp1 !contains version# for njj=1
                      elem_versn_2d(nn,ne) = get_final_integer(ctemp1) !return the final integer
                   else
                      elem_versn_2d(nn,ne)= 1
                   endif !nversions
                enddo !nn
                exit read_element_nodes
             endif !index
          end do read_element_nodes
          
          if(ne.ge.number_of_elements) exit read_an_element
       endif
       
    end do read_an_element
    
    close(10)
    
    call element_connectivity_2d
    call line_segments_for_2d_mesh(sf_option)
    
    call enter_exit(sub_name,2)
    
  end subroutine define_elem_geometry_2d
  
!!!#############################################################################

  subroutine define_mesh_geometry_test()
    !*define_mesh_geometry_test:*
    !DEC$ ATTRIBUTES DLLEXPORT,ALIAS:"SO_DEFINE_MESH_GEOMETRY_TEST" :: DEFINE_MESH_GEOMETRY_TEST

    !     Local Variables
    integer :: j,ne,np,np1,np2
    character(len=60) :: sub_name
    
    ! --------------------------------------------------------------------------
    
    sub_name = 'define_mesh_geometry_test'
    call enter_exit(sub_name,1)
    
    num_elems = 400
    num_nodes = num_elems + 1
    
!!! allocate memory
    if(.not.allocated(nodes)) allocate (nodes(num_nodes))
    if(.not.allocated(node_xyz)) allocate (node_xyz(3,num_nodes))
    if(.not.allocated(node_field)) allocate (node_field(num_nj,num_nodes))
    if(.not.allocated(elems)) allocate(elems(num_elems))
    if(.not.allocated(elem_cnct)) allocate(elem_cnct(-1:1,0:2,0:num_elems))
    if(.not.allocated(elem_nodes)) allocate(elem_nodes(2,num_elems))
    if(.not.allocated(elem_ordrs)) allocate(elem_ordrs(num_ord,num_elems))
    if(.not.allocated(elem_symmetry)) allocate(elem_symmetry(num_elems))
    if(.not.allocated(elem_units_below)) allocate(elem_units_below(num_elems))
    if(.not.allocated(elems_at_node)) allocate(elems_at_node(num_nodes,0:3))
    if(.not.allocated(elem_field)) allocate(elem_field(num_ne,num_elems))
    if(.not.allocated(elem_direction)) allocate(elem_direction(3,num_elems))
    if(.not.allocated(expansile)) allocate(expansile(num_elems))
    
!!! initialise array values
    nodes = 0 !initialise node index values
    node_xyz = 0.0_dp !initialise
    node_field = 0.0_dp !initialise
    elems=0
    elem_nodes=0
    elem_symmetry = 1
    elem_field = 0.0_dp
    expansile = .false.
    
!!! set up node arrays
    nodes(1) = 1
    do np=2,101
       nodes(np) = np
       node_xyz(3,np) = node_xyz(3,np-1) - 1.0_dp
    enddo
    
    np=102
    node_xyz(1,np) = node_xyz(1,np-1) - 0.5_dp
    do np=102,151
       nodes(np) = np
       node_xyz(3,np) = node_xyz(3,np-1) - 0.5_dp
       node_xyz(1,np) = node_xyz(1,np-1) - 0.5_dp
    enddo
    
    np=152
    nodes(np) = np
    node_xyz(1,np) = node_xyz(1,101) + 0.5_dp
    node_xyz(3,np) = node_xyz(3,101) - 0.5_dp
    do np=153,201
       nodes(np) = np
       node_xyz(3,np) = node_xyz(3,np-1) - 0.5_dp
       node_xyz(1,np) = node_xyz(1,np-1) + 0.5_dp
    enddo
    
    np=202
    nodes(np) = np
    node_xyz(1,np) = node_xyz(1,151) - 0.5_dp
    node_xyz(3,np) = node_xyz(3,151) - 0.5_dp
    do np=203,251
       nodes(np) = np
       node_xyz(3,np) = node_xyz(3,np-1) - 0.5_dp
       node_xyz(1,np) = node_xyz(1,np-1) - 0.5_dp
    enddo
    
    np=252
    nodes(np) = np
    node_xyz(1,np) = node_xyz(1,151) + 0.5_dp
    node_xyz(3,np) = node_xyz(3,151) - 0.5_dp
    do np=253,301
       nodes(np) = np
       node_xyz(3,np) = node_xyz(3,np-1) - 0.5_dp
       node_xyz(1,np) = node_xyz(1,np-1) + 0.5_dp
    enddo
    
    np=302
    nodes(np) = np
    node_xyz(1,np) = node_xyz(1,201) - 0.5_dp
    node_xyz(3,np) = node_xyz(3,201) - 0.5_dp
    do np=303,351
       nodes(np) = np
       node_xyz(3,np) = node_xyz(3,np-1) - 0.5_dp
       node_xyz(1,np) = node_xyz(1,np-1) - 0.5_dp
    enddo
    
    np=352
    nodes(np) = np
    node_xyz(1,np) = node_xyz(1,201) + 0.5_dp
    node_xyz(3,np) = node_xyz(3,201) - 0.5_dp
    do np=353,401
       nodes(np) = np
       node_xyz(3,np) = node_xyz(3,np-1) - 0.5_dp
       node_xyz(1,np) = node_xyz(1,np-1) + 0.5_dp
    enddo
    
!!! set up element arrays
    do ne=1,num_elems
       elems(ne) = ne
       elem_nodes(1,ne) = ne
       elem_nodes(2,ne) = ne+1
    enddo
    
    elem_nodes(1,151) = 101
    elem_nodes(1,201) = 151
    elem_nodes(1,251) = 151
    elem_nodes(1,301) = 201
    elem_nodes(1,351) = 201
    
    elem_field(ne_radius,1:100) = 10.0_dp
    elem_field(ne_radius,101:200) = 5.0_dp
    elem_field(ne_radius,201:400) = sqrt(elem_field(ne_radius,101)**2/2.0_dp)
    
    ! calculate the element lengths and directions
    do ne=1,num_elems
       np1=elem_nodes(1,ne)
       np2=elem_nodes(2,ne)
       elem_field(ne_length,ne) = sqrt((node_xyz(1,np2) - &
            node_xyz(1,np1))**2 + (node_xyz(2,np2) - &
            node_xyz(2,np1))**2 + (node_xyz(3,np2) - &
            node_xyz(3,np1))**2)
       do j=1,3
          elem_direction(j,ne) = (node_xyz(j,np2) - &
               node_xyz(j,np1))/elem_field(ne_length,ne)
       enddo !j
       ! element volume
       elem_field(ne_vol,ne) = PI * elem_field(ne_radius,ne)**2 * &
            elem_field(ne_length,ne)
       elem_field(ne_a_A,ne) = 1.0_dp ! set default for ratio a/A
    enddo
    
    call element_connectivity_1d
    call evaluate_ordering
    
    call enter_exit(sub_name,2)
    
  end subroutine define_mesh_geometry_test

!!!#############################################################################
  
  subroutine define_node_geometry(NODEFILE)
    !*define_node_geometry:* Reads in an ipnode file to define a tree geometry
    !DEC$ ATTRIBUTES DLLEXPORT,ALIAS:"SO_DEFINE_NODE_GEOMETRY" :: DEFINE_NODE_GEOMETRY
    
    character(len=MAX_FILENAME_LEN), intent(in) :: NODEFILE !Input nodefile
    !     Local Variables
    integer :: i,ierror,np,np_global,num_nodes_temp,num_versions,nv,NJT=0
    real(dp) :: point
    logical :: overwrite = .false. ! initialised
    character(len=300) :: ctemp1,readfile
    character(len=60) :: sub_name
    
    ! --------------------------------------------------------------------------
    
    sub_name = 'define_node_geometry'
    call enter_exit(sub_name,1)
    
    if(index(NODEFILE, ".ipnode")> 0) then !full filename is given
       readfile = NODEFILE
    else ! need to append the correct filename extension
       readfile = trim(NODEFILE)//'.ipnode'
    endif
    
    open(10, file=readfile, status='old')
    
    if(num_nodes.gt.0) overwrite = .true.
    
    !.....read in the total number of nodes. read each line until one is found
    !.....that has the correct keyword (nodes). then return the integer that is
    !.....at the end of the line
    read_number_of_nodes : do !define a do loop name
       read(unit=10, fmt="(a)", iostat=ierror) ctemp1 !read a line into ctemp1
       if(index(ctemp1, "nodes")> 0) then !keyword "nodes" is found in ctemp1
          num_nodes_temp = get_final_integer(ctemp1) !return the final integer
          exit read_number_of_nodes !exit the named do loop
       endif
    end do read_number_of_nodes
    
    if(.not.overwrite) call allocate_node_arrays(num_nodes_temp) ! don't allocate if just overwriting
    
    !.....read in the number of coordinates
    read_number_of_coords : do !define a do loop name
       read(unit=10, fmt="(a)", iostat=ierror) ctemp1 !read a line into ctemp1
       if(index(ctemp1, "coordinates")> 0) then !keyword "coordinates" is found
          NJT = get_final_integer(ctemp1) !return the final integer
          exit read_number_of_coords !exit the named do loop
       endif
    end do read_number_of_coords
    
    ! note that only the first version of coordinate is currently read in   
    
    !.....read the coordinate, derivative, and version information for each node. 
    np=0
    read_a_node : do !define a do loop name
       !.......read node number
       read(unit=10, fmt="(a)", iostat=ierror) ctemp1
       if(index(ctemp1, "Node")> 0) then
          np_global = get_final_integer(ctemp1) !get node number
          
          np = np+1
          nodes(np) = np_global
          !.......read coordinates
          do i=1,3 ! for the x,y,z coordinates
             num_versions=1
             read(unit=10, fmt="(a)", iostat=ierror) ctemp1
             if(index(ctemp1, "versions")> 0) then
                num_versions = get_final_integer(ctemp1)
                if(num_versions > 1)then
                   read(unit=10, fmt="(a)", iostat=ierror) ctemp1 !temporary line
                   read(unit=10, fmt="(a)", iostat=ierror) ctemp1
                   point = get_final_real(ctemp1)
                   do nv=2,num_versions
                      read(unit=10, fmt="(a)", iostat=ierror) ctemp1 !temporary line
                      read(unit=10, fmt="(a)", iostat=ierror) ctemp1
                   enddo
                else
                   read(unit=10, fmt="(a)", iostat=ierror) ctemp1
                   point = get_final_real(ctemp1)
                endif
             else ! no prompting for versions
                point = get_final_real(ctemp1)
             endif
             node_xyz(i,np)=point
          end do !i
       endif !index
       if(np.ge.num_nodes_temp) exit read_a_node
    end do read_a_node
    
    if(.not.overwrite) num_nodes = num_nodes_temp
    
    close(10)
    
    call enter_exit(sub_name,2)
    
  end subroutine define_node_geometry

!!!#############################################################################

  subroutine define_node_geometry_2d(NODEFILE)
    !*define_node_geometry_2d:* Reads in an ipnode file to define surface nodes
    !DEC$ ATTRIBUTES DLLEXPORT,ALIAS:"SO_DEFINE_NODE_GEOMETRY_2D" :: DEFINE_NODE_GEOMETRY_2D
    
    character(len=*),intent(in) :: NODEFILE
    !     Local Variables
    integer :: i,ierror,np,np_global,&
         num_versions,nv
    integer,parameter :: num_derivs = 3
    character(len=132) :: ctemp1,readfile
    character(len=60) :: sub_name
    
    ! --------------------------------------------------------------------------
    
    sub_name = 'define_node_geometry_2d'
    call enter_exit(sub_name,1)
    
    if(index(NODEFILE, ".ipnode")> 0) then !full filename is given
       readfile = NODEFILE
    else ! need to append the correct filename extension
       readfile = trim(NODEFILE)//'.ipnode'
    endif
    
    open(10, file=readfile, status='old')
    
    !.....read in the total number of nodes. read each line until one is found
    !.....that has the correct keyword (nodes). then return the integer that is
    !.....at the end of the line
    read_number_of_nodes : do !define a do loop name
       read(unit=10, fmt="(a)", iostat=ierror) ctemp1 !read a line into ctemp1
       if(index(ctemp1, "nodes")> 0) then !keyword "nodes" is found in ctemp1
          num_nodes_2d = get_final_integer(ctemp1) !return the final integer
          exit read_number_of_nodes !exit the named do loop
       endif
    end do read_number_of_nodes
    
!!!allocate memory to arrays that require node number
    if(.not.allocated(nodes_2d)) allocate(nodes_2d(num_nodes_2d))
    if(.not.allocated(node_xyz_2d)) allocate(node_xyz_2d(4,10,16,num_nodes_2d))
    if(.not.allocated(node_versn_2d)) allocate(node_versn_2d(num_nodes_2d))
    
    !.....read the coordinate, derivative, and version information for each node. 
    np=0
    read_a_node : do !define a do loop name
       !.......read node number
       read(unit=10, fmt="(a)", iostat=ierror) ctemp1
       if(index(ctemp1, "Node")> 0) then
          np_global = get_final_integer(ctemp1) !get node number
          
          np=np+1
          nodes_2d(np) = np_global
          
          !.......read coordinates
          do i=1,3 ! for the x,y,z coordinates
             num_versions = 0
             read(unit=10, fmt="(a)", iostat=ierror) ctemp1
             if(index(ctemp1, "versions")> 0) num_versions = &
                  get_final_integer(ctemp1)
             node_versn_2d(np) = max(1,num_versions) !number of versions for node np
             do nv=1,node_versn_2d(np)
                if(num_versions > 1)then
                   read(unit=10, fmt="(a)", iostat=ierror) ctemp1 ! "For version number..."
                endif
                !...........coordinate          
                if(num_versions > 0) &
                     read(unit=10, fmt="(a)", iostat=ierror) ctemp1
                node_xyz_2d(1,nv,i,np) = get_final_real(ctemp1)
                if(num_derivs.ge.1)then
                   !..........derivative 1
                   read(unit=10, fmt="(a)", iostat=ierror) ctemp1
                   node_xyz_2d(2,nv,i,np) = get_final_real(ctemp1)
                endif
                if(num_derivs.ge.2)then
                   !..........derivative 2
                   read(unit=10, fmt="(a)", iostat=ierror) ctemp1
                   node_xyz_2d(3,nv,i,np) = get_final_real(ctemp1)
                endif
                if(num_derivs.ge.3)then
                   !...........derivative 1&2
                   read(unit=10, fmt="(a)", iostat=ierror) ctemp1
                   node_xyz_2d(4,nv,i,np) = get_final_real(ctemp1)
                endif
                if(num_derivs.ge.4)then
                   write(*,'(''This code is only valid for a surface geometry'')')
                   read(*,*)
                endif
             end do !nv
          end do !i
       endif !index
       if(np.ge.num_nodes_2d) exit read_a_node
    end do read_a_node
    
    close(10)
    
    call enter_exit(sub_name,2)
    
  end subroutine define_node_geometry_2d

!!!#############################################################################

  subroutine define_data_geometry(datafile)
    !*define_data_geometry:* reads data points from a file
    !DEC$ ATTRIBUTES DLLEXPORT,ALIAS:"SO_DEFINE_DATA_GEOMETRY" :: DEFINE_DATA_GEOMETRY

    character(len=*) :: datafile
    ! Local variables
    integer :: iend,ierror,length_string,ncount,nj,itemp
    character(len=132) :: buffer,readfile
    character(len=60) :: sub_name

    ! --------------------------------------------------------------------------

    sub_name = 'define_data_geometry'
    call enter_exit(sub_name,1)
    
    !set the counted number of data points to zero
    ncount = 0
    
    !readfile = trim(datafile)//'.ipdata'
    open(10, file=datafile, status='old')
    read(unit=10, fmt="(a)", iostat=ierror) buffer
    
!!! first run through to count the number of data points
    read_line_to_count : do
       read(unit=10, fmt="(a)", iostat=ierror) buffer
       if(ierror<0) exit !ierror<0 means end of file
       ncount = ncount + 1
    end do read_line_to_count
    num_data = ncount
    close (10)
    write(*,'('' Read'',I7,'' data points from file'')') num_data
    
!!! allocate arrays now that we know the size required
    if(allocated(data_xyz)) deallocate(data_xyz)
    if(allocated(data_weight)) deallocate(data_weight)
    allocate(data_xyz(3,num_data))
    allocate(data_weight(3,num_data))
    
!!! read the data point information
    !readfile = trim(datafile)//'.ipdata'
    open(10, file=datafile, status='old')
    read(unit=10, fmt="(a)", iostat=ierror) buffer
    
    !set the counted number of data points to zero
    ncount = 0
    read_line_of_data : do
       
       ! read the data #; z; y; z; wd1; wd2; wd3 for each data point
       read(unit=10, fmt="(a)", iostat=ierror) buffer
       if(ierror<0) exit !ierror<0 means end of file
       length_string = len_trim(buffer) !length of buffer, and removed trailing blanks
       
       ! read data number
       buffer=adjustl(buffer) !remove leading blanks
       iend=index(buffer," ",.false.)-1 !index returns location of first blank
       if(length_string == 0) exit
       ncount=ncount+1
       read (buffer(1:iend), '(i6)') itemp
       
       do nj=1,3
          ! read x,y,z coordinates
          buffer = adjustl(buffer(iend+1:length_string)) !remove data number from string
          buffer = adjustl(buffer) !remove leading blanks
          length_string = len(buffer) !new length of buffer
          iend=index(buffer," ",.false.)-1 !index returns location of first blank
          read (buffer(1:iend), '(D25.17)') data_xyz(nj,ncount)
       enddo !nj
       
       do nj=1,3
          !        ! read weightings
          !        buffer = adjustl(buffer(iend+1:length_string)) !remove data number from string
          !        buffer = adjustl(buffer) !remove leading blanks
          !        length_string = len(buffer) !new length of buffer
          !        iend=index(buffer," ",.false.)-1 !index returns location of first blank
          !        read (buffer(1:iend), '(D25.17)') data_weight(nj,ncount)
          data_weight(nj,ncount)=1.0_dp
       enddo !nj
       
    enddo read_line_of_data
    
    close(10)
    
    call enter_exit(sub_name,2)

  end subroutine define_data_geometry

!!!#############################################################################

  subroutine triangles_from_surface(num_triangles,num_vertices,surface_elems, &
       triangle,vertex_xyz)
    !*triangles_from_surface:* generates a linear surface mesh of triangles
    ! from an existing high order surface mesh. 
    
    integer :: num_triangles,num_vertices
    integer,intent(in) :: surface_elems(:)
    integer,allocatable :: triangle(:,:)
    real(dp),allocatable :: vertex_xyz(:,:)
    ! Local variables
    integer,parameter :: ndiv = 3
    integer :: i,index1,index2,j,ne,nmax_1,nmax_2,num_surfaces, &
         num_tri_vert,nvertex_row,step_1,step_2
    real(dp) :: X(3),xi(3)
    logical :: four_nodes
    character(len=3) :: repeat
    character(len=60) :: sub_name
    
    ! --------------------------------------------------------------------------

    sub_name = 'triangles_from_surface'
    call enter_exit(sub_name,1)
    
    if(.not.allocated(triangle)) allocate(triangle(3,2*num_elems_2d*ndiv**2))
    if(.not.allocated(vertex_xyz)) allocate(vertex_xyz(3,num_elems_2d*(ndiv+1)**2))
    triangle = 0
    vertex_xyz = 0.0_dp
    num_surfaces = count(surface_elems.ne.0)
    num_triangles = 0
    num_vertices = 0
    num_tri_vert = 0 

    do ne=1,num_elems_2d
       four_nodes = .false.
       repeat = '0_0'
       if(elem_nodes_2d(1,ne).eq.elem_nodes_2d(2,ne)) repeat = '1_0'
       if(elem_nodes_2d(1,ne).eq.elem_nodes_2d(3,ne)) repeat = '2_0'
       if(elem_nodes_2d(2,ne).eq.elem_nodes_2d(4,ne)) repeat = '2_1'
       if(elem_nodes_2d(3,ne).eq.elem_nodes_2d(4,ne)) repeat = '1_1'

       select case(repeat)
       case ('0_0')
        
          nmax_1 = ndiv+1 ! ndiv+1 vertices in xi1 direction
          step_1 = 0      ! # of vertices in xi1 is constant
          nmax_2 = ndiv+1 ! ndiv+1 vertices in xi2 direction
          step_2 = 0      ! # of vertices in xi2 is constant
          index1 = 1
          index2 = 2
          four_nodes = .true.
          
       case ('1_0')
          
          nmax_1 = 1      ! start with 1 vertex in xi1 direction
          step_1 = 1      ! increase # of vertices in xi1 with each step in xi2
          nmax_2 = ndiv+1 ! ndiv+1 vertices in xi2 direction
          step_2 = 0      ! # of vertices in xi2 is constant
          index1 = 1
          index2 = 2
          
       case ('1_1')
          
          nmax_1 = ndiv+1 ! start with ndiv+1 vertices in xi1 direction
          step_1 = -1     ! decrease # of vertices in xi1 with each step in xi2
          nmax_2 = ndiv+1 ! ndiv+1 vertices in xi2 direction
          step_2 = 0      ! # of vertices in xi2 is constant
          index1 = 1
          index2 = 2
          
       case ('2_0')
          
          nmax_2 = ndiv+1 ! ndiv+1 vertices in xi1 direction
          step_2 = 0      ! # of vertices in xi1 is constant
          nmax_1 = 1      ! start with 1 vertex in xi2 direction
          step_1 = 1      ! increase # of vertices in xi2 with each step in xi1          
          index2 = 1
          index1 = 2
          
       case ('2_1')
          
          nmax_2 = ndiv+1 ! ndiv+1 vertices in xi1 direction
          step_2 = 0      ! # of vertices in xi1 is constant
          nmax_1 = ndiv+1 ! start with ndiv+1 vertices in xi2 direction
          step_1 = -1     ! decrease # of vertices in xi2 with each step in xi1
          index2 = 1
          index1 = 2
       end select
       
       xi(index2) = 0.0_dp
       do i = 1,nmax_2
          xi(index1) = 0.0_dp
          do j = 1,nmax_1
             num_vertices = num_vertices + 1
             X = coord_at_xi(ne,xi,'hermite')
             vertex_xyz(1:3,num_vertices) = X(1:3)
             if(nmax_1.gt.1) xi(index1) = xi(index1) + 1.0_dp/(nmax_1-1)
             if(i.gt.1.and.j.gt.1)then
                num_triangles = num_triangles + 1
                triangle(1,num_triangles) = num_vertices
                triangle(2,num_triangles) = num_vertices-1
                triangle(3,num_triangles) = nvertex_row+j-1
                if(four_nodes.or.(.not.four_nodes.and.j.lt.nmax_1).or.step_1.eq.-1)then
                   num_triangles = num_triangles + 1
                   triangle(1,num_triangles) = num_vertices
                   triangle(2,num_triangles) = nvertex_row+j
                   triangle(3,num_triangles) = nvertex_row+j-1
                endif
                if(step_1.eq.-1.and.j.eq.nmax_1)then
                   num_triangles = num_triangles + 1
                   triangle(1,num_triangles) = num_vertices
                   triangle(2,num_triangles) = nvertex_row+j+1
                   triangle(3,num_triangles) = nvertex_row+j
                endif
             else if(step_1.eq.-1.and.i.eq.nmax_2.and.j.eq.1)then
                num_triangles = num_triangles + 1
                triangle(1,num_triangles) = num_vertices
                triangle(2,num_triangles) = num_vertices-1
                triangle(3,num_triangles) = num_vertices-2
             endif
          enddo !j
          nvertex_row = num_vertices-nmax_1 !record first vertex # in previous row
          if(nmax_2.gt.1) xi(index2) = xi(index2) + 1.0_dp/(nmax_2-1)
          nmax_1 = nmax_1 + step_1
       enddo !i
    enddo
    
    write(*,'('' Made'',I8,'' triangles to cover'',I6,'' surface elements'')') &
         num_triangles,num_elems_2d
    
    call enter_exit(sub_name,2)
    
  end subroutine triangles_from_surface

!!!#############################################################################
  
  subroutine make_data_grid(surface_elems,spacing,to_export,filename,groupname)
    !*make_data_grid:* makes a regularly-spaced 3D grid of data points to
    ! fill a bounding surface 
    !DEC$ ATTRIBUTES DLLEXPORT,ALIAS:"SO_MAKE_DATA_GRID" :: MAKE_DATA_GRID
    
    integer,intent(in) :: surface_elems(:)
    real(dp),intent(in) :: spacing
    logical,intent(in) :: to_export
    character(len=*),intent(in) :: filename
    character(len=*),intent(in) :: groupname
    ! Local Variables
    integer :: i,j,k,ne,nj,nline,nn,num_data_estimate,num_triangles,num_vertices
    integer,allocatable :: triangle(:,:)
    real(dp) :: cofm_surfaces(3),boxrange(3),max_bound(3),min_bound(3), &
         offset=-2.0_dp,point_xyz(3),scale_mesh,translate(3)
    real(dp),allocatable :: data_temp(:,:),vertex_xyz(:,:)
    logical :: internal
    character(len=1) :: char1
    character(len=100) :: writefile
    character(len=60) :: sub_name
    
    ! --------------------------------------------------------------------------
    
    sub_name = 'make_data_grid'
    call enter_exit(sub_name,1)
    
    call triangles_from_surface(num_triangles,num_vertices,surface_elems, &
         triangle,vertex_xyz)

    if(offset.gt.0.0_dp)then
!!! generate within a scaled mesh, then return to original size afterwards
!!! this option is used when we don't want the seed points too close to the boundary
       scale_mesh = 1.0_dp-(offset/100.0_dp)
       cofm_surfaces = sum(vertex_xyz,dim=2)/size(vertex_xyz,dim=2)
       translate = cofm_surfaces * (scale_mesh - 1.0_dp)
       forall (i=1:num_vertices) vertex_xyz(1:3,i) = &
            vertex_xyz(1:3,i)*scale_mesh + translate(1:3)
    endif
    
!!! find the bounding coordinates for the surface mesh
    
    min_bound = minval(vertex_xyz,2)
    max_bound = maxval(vertex_xyz,2)
    boxrange = max_bound - min_bound
    num_data_estimate = int(dble((boxrange(1)/spacing+1.0_dp) * &
         (boxrange(2)/spacing+1.0_dp) * (boxrange(3))/spacing+1.0_dp) * &
         volume_internal_to_surface(triangle,vertex_xyz)/ &
         (boxrange(1)*boxrange(2)*boxrange(3)))
    
!!! allocate arrays based on estimated number of data points
    
    if(allocated(data_xyz)) deallocate(data_xyz)
    allocate(data_xyz(3,num_data_estimate))
    i=0
    num_data = 0
    point_xyz = min_bound + 0.5_dp*spacing 
    do while(point_xyz(3).le.max_bound(3)) ! for z direction
       i=i+1
       j=0 
       do while(point_xyz(2).le.max_bound(2)) ! for y direction
          j=j+1
          k=0
          internal = .true.
          do while(point_xyz(1).le.max_bound(1)) ! for x direction
             k=k+1
             internal = point_internal_to_surface(num_vertices,triangle, &
                  point_xyz,vertex_xyz)
             if(internal)then
                num_data = num_data+1
                if(num_data.le.num_data_estimate)then
                   data_xyz(:,num_data) = point_xyz
                else
                   num_data_estimate = num_data_estimate + 1000
                   allocate(data_temp(3,num_data-1))
                   data_temp = data_xyz ! copy to temporary array
                   deallocate(data_xyz) !deallocate initially allocated memory
                   allocate(data_xyz(3,num_data_estimate))
                   data_xyz(:,1:num_data-1) = data_temp(:,1:num_data-1)
                   deallocate(data_temp) !deallocate the temporary array
                   
                   write(*,'('' WARNING: number of data is'',I6, &
                        &''; increased array size'')') num_data
                   data_xyz(:,num_data) = point_xyz
                endif
             endif
             ! increment the location in x direction by 'spacing'
             point_xyz(1) = point_xyz(1) + spacing
          enddo
          ! increment the location in y direction by 'spacing'
          point_xyz(1) = min_bound(1) + 0.5_dp*spacing
          point_xyz(2) = point_xyz(2) + spacing
       enddo
       ! increment the location in z direction by 'spacing'
       point_xyz(1:2) = min_bound(1:2) + 0.5_dp*spacing
       point_xyz(3) = point_xyz(3) + spacing
    enddo
    
    write(*,'('' Made'',I7,'' data points inside surface elements'')') num_data
    
    if(allocated(data_weight)) deallocate(data_weight)
    allocate(data_weight(3,num_data))
    data_weight(:,1:num_data) = 1.0_dp
    if(offset .gt. 0.0_dp)then
!!! return the triangles to their original size and location
       forall (i=1:3) vertex_xyz(1:3,i) = (vertex_xyz(1:3,i) - &
            translate(1:3))/scale_mesh
    endif
    
    if(to_export)then
!!! export vertices as nodes
       writefile = trim(filename)//'.exnode'
       open(10, file = writefile, status='replace')
       !**    write the group name
       write(10,'( '' Group name: '',A)') trim(groupname)
       !*** Exporting Geometry
       !*** Write the field information
       write(10,'( '' #Fields=1'' )')
       write(10,'('' 1) coordinates, coordinate, rectangular cartesian, '',&
            &''#Components=3'')')
       do nj=1,3
          if(nj.eq.1) write(10,'(2X,''x.  '')',advance="no")
          if(nj.eq.2) write(10,'(2X,''y.  '')',advance="no")
          if(nj.eq.3) write(10,'(2X,''z.  '')',advance="no")
          write(10,'(''Value index='',I2,'', #Derivatives='',I1)', &
               advance="no") nj,0
          write(10,'()')
       enddo
       do i = 1,num_vertices
          !***    write the node
          write(10,'(1X,''Node: '',I12)') i
          write(10,'(2x,3(f12.6))') vertex_xyz(:,i)
       enddo
       close(10)
       
!!! export the triangles as surface elements
       writefile = trim(filename)//'.exelem'
       open(10, file=writefile, status='replace')
       !**     write the group name
       write(10,'( '' Group name: '',a10)') groupname
       !**     write the lines
       write(10,'( '' Shape. Dimension=1'' )')
       nline=0
       do ne = 1,num_triangles
          write(10,'( '' Element: 0 0 '',I5)') nline+1
          write(10,'( '' Element: 0 0 '',I5)') nline+2
          write(10,'( '' Element: 0 0 '',I5)') nline+3
          nline=nline+3
       enddo !ne
       
       !**        write the elements
       write(10,'( '' Shape. Dimension=2, line*line'' )')
       write(10,'( '' #Scale factor sets=1'' )')
       write(10,'( '' l.Lagrange*l.Lagrange, #Scale factors=4'' )')
       write(10,'( '' #Nodes= '',I2 )') 4
       write(10,'( '' #Fields=1'' )')
       write(10,'( '' 1) coordinates, coordinate, rectangular cartesian, #Components=3'')')
       
       do nj=1,3
          if(nj==1) char1='x'; if(nj==2) char1='y'; if(nj==3) char1='z';
          write(10,'(''  '',A2,''. l.Lagrange*l.Lagrange, no modify, standard node based.'')') char1
          write(10,'( ''   #Nodes=4'')')
          do nn=1,4
             write(10,'(''   '',I1,''. #Values=1'')') nn
             write(10,'(''     Value indices: '',I4)') 1
             write(10,'(''     Scale factor indices: '',I4)') nn
          enddo !nn
       enddo !nj
       
       nline=0
       do ne=1,num_triangles
          !**         write the element
          write(10,'(1X,''Element: '',I12,'' 0 0'' )') ne
          !**          write the faces
          WRITE(10,'(3X,''Faces: '' )')
          WRITE(10,'(5X,''0 0'',I6)') nline+1
          WRITE(10,'(5X,''0 0'',I6)') nline+2
          WRITE(10,'(5X,''0 0'',I6)') nline+3
          WRITE(10,'(5X,''0 0'',I6)') 0
          nline=nline+3
          !**          write the nodes
          write(10,'(3X,''Nodes:'' )')
          write(10,'(4X,4(1X,I12))') triangle(:,ne),triangle(3,ne)
          !**          write the scale factors
          write(10,'(3X,''Scale factors:'' )')
          write(10,'(4X,4(1X,E12.5))') 1.0_dp,1.0_dp,1.0_dp,1.0_dp
       enddo
       close(10)
    endif
    
    deallocate(triangle)
    deallocate(vertex_xyz)
    
    call enter_exit(sub_name,2)
    
  end subroutine make_data_grid
  
!!!#############################################################################
  
  subroutine make_2d_vessel_from_1d(elem_list)
    !*make_2d_vessel_from_1d:* create a surface mesh that aligns with the
    ! centrelines of a 1D tree, and located at distance 'radius' from the centre.
    ! a template for a set of 5 nodes (that together define a bifurcation) is
    ! scaled, rotated, translated to align with the 1d mesh and its radii. 
    !DEC$ ATTRIBUTES DLLEXPORT,ALIAS:"SO_MAKE_2D_VESSEL_FROM_1D" :: MAKE_2D_VESSEL_FROM_1D

    integer,intent(in) :: elem_list(:)
    ! Local variables
    integer,allocatable :: elem_node_map(:,:,:) ! stores the surface nodes in ring around 1d nodes
    integer,allocatable :: short_elements(:)    ! stores short surface elements for removing.
    !                                             these will be at short successive bifurcations
    integer :: template_cnct(2,8)               ! the node numbering for the templated elements
    integer :: template_vrsn_map(2,8)           ! versions of nodes for the templated elements
    integer :: template_vrsns(5)                ! # of versions of derivatives for 'template' bifurcation
    integer :: i,j,k,np_side1,np_side2,ne,ne_child,ne_count,ne_global,ne_new, &
         ne0,nj,nk,nmax,nn,np_crux,np_new,np_now,np0,np1,np2,np_close(2), &
         num_short,nv,nvb
    real(dp) :: new_coords_derivs(4,10,3,5)     ! coordinates of translated and rotated template
    real(dp) :: ring_coords(3,5)                ! the coordinates of nodes in a current 'ring'
    real(dp),allocatable :: ring_distance(:)    ! distance of new 'ring' of nodes from 1d start node
    real(dp) :: template_coords(4,6,3,5)        ! coordinates of 5 nodes in 'template' bifurcation
    real(dp) :: angle,cruxdist,distance,length,point1(3),point2(3),point3(3), &
         radius,radius_weighted,Rx(3,3),Ry(3,3),smallest,Txyz(3),vector_1(3), &
         vector_2(3)
    character(len=60) :: sub_name

    ! --------------------------------------------------------------------------
    
    sub_name = 'make_2d_vessel_from_1d'
    call enter_exit(sub_name,1)

!!! allocate memory for the 2d geometry arrays

    num_nodes_2d = num_nodes * 5 * 2 ! maximum possible
    num_elems_2d = num_elems * 4 * 2 !maximum possible
    allocate(nodes_2d(num_nodes_2d))
    allocate(node_xyz_2d(4,10,16,num_nodes_2d)) ! maximum possible
    allocate(node_versn_2d(num_nodes_2d))
    allocate(elem_node_map(2,5,num_nodes_2d))
    allocate(ring_distance(num_nodes_2d))
    allocate(elems_2d(num_elems_2d))
    allocate(elem_nodes_2d(4,num_elems_2d))
    allocate(elem_versn_2d(4,num_elems_2d))
    allocate(short_elements(4*num_elems_2d))

    node_versn_2d = 1 ! default to 1 version for node np
    elem_versn_2d = 1 ! default to 1 version for node nn in element ne
    ring_distance = 0.0_dp
    short_elements = 0
    num_short = 0
    ne_new = 0  ! initialise the surface mesh element numbering
    np_new = 0  ! initialise the surface mesh node numbering

!!! set up a generic structure (in template_coords) that will be rotated, scaled, and placed 
    ! the following arrays define the template bifurcation
    template_vrsns = (/2,6,2,6,2/)
    template_vrsn_map = reshape((/1,2,3,1,1,3,2,1,1,5,4,2,2,4,5,1/),shape(template_vrsn_map))
    template_cnct = reshape((/5,2,2,3,3,4,4,5,1,2,2,5,5,4,4,1/),shape(template_cnct))
    call mesh_2d_from_1d_generic(template_coords)

!!! Place a first 'ring' of four nodes at the entrance to the model ---

    ne_global = elem_list(1) ! the global stem element number for the 2d mesh
    ne = get_local_elem_1d(ne_global)  ! the local element number
    np1 = elem_nodes(1,ne)  ! start node number of 1d element
    np2 = elem_nodes(2,ne)  ! end node number of 1d element
    radius = elem_field(ne_radius,ne)   ! radius for the 1D element
    ! calculate the rotation angle and matrices for template mesh about 1d element
    call mesh_rotate_about_axis(ne,angle,Rx,Ry,Txyz,template_coords)
    ! calculate new locations and derivatives for scaling, translation, rotation of template
    call mesh_rotate_vector_about_axis(4,template_vrsns,angle,0.0_dp,radius,radius, &
         Rx,Ry,Txyz,template_coords,new_coords_derivs)
    ! create 4 new nodes and record their node numbers, coordinates
    do i = 1,4
       np_new = np_new+1
       nodes_2d(np_new) = np_new ! global element number stored in local index
       elem_node_map(1,i,np1) = np_new !record nodes in ring around np1
       node_xyz_2d(:,1,:,np_new) = new_coords_derivs(:,1,:,i) ! coordinates and derivatives 1,2,1_2
    enddo !i
    elem_node_map(1,5,np1) = elem_node_map(1,1,np1) !dummy (5th) node to help with mapping
    
!!! work through each of the elements in the given list, creating a ring of new
!!! nodes and joining them to the previous ring of nodes. The assumption is that
!!! the elements comprise a continuous tree

    ne_count = 1 ! counter for the 1d elements in the list
    do while (ne /= 0)
       
       ne0 = elem_cnct(-1,1,ne) ! parent 1d element
       np1 = elem_nodes(1,ne)   ! start node of current element 
       np2 = elem_nodes(2,ne)   ! end node of current element
       
       radius = elem_field(ne_radius,ne)
       length = elem_field(ne_length,ne)  ! length of current element
       if(.not.bifurcation_element(ne).and.bifurcation_element(ne0)) &
            length = max(length,ring_distance(ne)*1.1_dp)

       ! check for the creation of 'short' surface elements that will later be removed
       if(length.le.radius)then
          forall (k = 1:4) short_elements(num_short + k) = ne_new + k
          num_short = num_short + 4
       endif
       
       ! calculate the rotation angle, translation (Txyz), and rotation matrices (Rx, Ry)
       call mesh_rotate_about_axis(ne,angle,Rx,Ry,Txyz,template_coords)

       nvb = 1 !version of node mapping to use
       if(.not.stem_element(ne))then     ! not the stem element (i.e. has a parent!)
          ! find out whether this is 1st or 2nd child of the parent. this indicates
          ! which 'ring' of parent nodes to join to when making new elements
          nvb = which_child(ne,ne0)  ! the 2nd child branch
       endif
       
       if(.not.bifurcation_element(ne))then
!!!    ---- for a single element that is the parent of a single element:
          ! make 4 new nodes using 'new_coords_derivs' at the end of the 1d element

          ! Apply rotation and translation to each new node from the generic template
          radius_weighted = 0.0_dp
          call mesh_rotate_vector_about_axis(4,template_vrsns,angle,length,radius, &
               radius_weighted,Rx,Ry,Txyz,template_coords,new_coords_derivs)
       
          ! as each new point is placed, check whether it is the closest to the first
          ! surface mesh node in ring of nodes surrounding the element, i.e. around
          ! node np1. This is used to determine the node numbering in the new element.
          smallest = 1.0e+6_dp
          point1(:) = node_xyz_2d(1,1,:,elem_node_map(nvb,1,np1)) 
          do i = 1,4 ! four nodes in the end 'ring'
             np_new = np_new + 1
             nodes_2d(np_new) = np_new 
             node_xyz_2d(:,1,:,np_new) = new_coords_derivs(:,1,:,i) ! coordinates and derivatives 1,2,1_2
             point2(:) = node_xyz_2d(1,1,:,np_new)
             distance = distance_between_points(point1,point2)
             if(distance.lt.smallest)then
                smallest = distance
                np_close(1) = np_new
             endif
          enddo ! i = 1,4
          ! the closest new node (in np_close(1)) to the first node in the ring around np1
          ! becomes the first node in the new ring. This aims to minimise distortion of
          ! new surface elements.
          elem_node_map(1,1,np2) = np_close(1) ! map the closest new node
          elem_node_map(1,5,np2) = np_close(1) ! and also store at the dummy node (5th)
          ! for the other three new nodes, map their order around the new ring and store
          ! this ring of nodes at the end node of the underlying 1d element
          do j = 2,4
             if(np_close(1)+j-1.gt.np_new)then
                elem_node_map(1,j,np2) = np_close(1)+j-5
             else
                elem_node_map(1,j,np2) = np_close(1)+j-1
             endif
          enddo ! j = 2,4
          
          ! make new elements, using the node mapping stored in elem_node_map.
          ! nodes 1 and 2 use mapping stored at 1d node np1, and nodes 3 and 4
          ! use mapping stored at 1d node np2. if the underlying 1d element is 
          ! a child branch in a bifurcation then we need to get the correct
          ! version numbers (for derivatives) from template_vrsn_map.
          do i = 1,4  ! 4 new elements
             ne_new = ne_new + 1
             elems_2d(ne_new) = ne_new  
             forall(nn = 1:2) elem_nodes_2d(nn,ne_new) = elem_node_map(nvb,nn+i-1,np1)
             forall(nn = 3:4) elem_nodes_2d(nn,ne_new) = elem_node_map(1,i+nn-3,np2)
             if(bifurcation_element(ne0)) & 
                forall(nn = 1:2) elem_versn_2d(nn,ne_new) = template_vrsn_map(nn,i+(nvb-1)*4)
          enddo ! i = 1,4
          forall (i=1:4) elem_node_map(1,i,np2) = np_new-4+i
          elem_node_map(1,5,np2) = elem_node_map(1,1,np2)
          
       else if(bifurcation_element(ne)) then
!!!    ---- for an element that is the parent of a bifurcation:
          ! create surface mesh nodes around the 1d element end node and at the crux.
          
          ! Apply rotation and translation to each new node from the generic template
          radius_weighted = 0.5_dp*radius+0.5_dp*max(elem_field(ne_radius,elem_cnct(1,1,ne)), &
               elem_field(ne_radius,elem_cnct(1,2,ne))) ! average of branch and largest child
          call mesh_rotate_vector_about_axis(5,template_vrsns,angle,length,radius, &
               radius_weighted,Rx,Ry,Txyz,template_coords,new_coords_derivs)
          new_coords_derivs(3,1,:,1) = new_coords_derivs(3,2,:,1)
          new_coords_derivs(3,1,:,3) = new_coords_derivs(3,2,:,3)
          
          ! adjust location of crux node using the location of the end node of
          ! the underlying 1d element, and end nodes of two child elements
          call mesh_2d_from_1d_crux(elem_nodes(2,ne),elem_cnct(1,1,ne), &
               elem_cnct(1,2,ne),cruxdist,new_coords_derivs)
          
          do i = 1,5  ! five nodes in the bifurcation
             np_new = np_new+1
             nodes_2d(np_new) = np_new 
             elem_node_map(2,i,np2) = np_new ! record nodes in ring around np2
             node_versn_2d(np_new) = template_vrsns(i)
             ring_coords(:,i) = new_coords_derivs(1,1,:,i)  ! store the coords for 'ring'
             node_xyz_2d(:,:,:,np_new) = new_coords_derivs(:,:,:,i) ! new node coords and derivs 1,2,1_2
          enddo ! i = 1,5
          elem_node_map(2,5,np2) = elem_node_map(2,1,np2) ! store mapping at dummy node

          np_side1 = np_new-4  ! first side node of bifurcation
          np_side2 = np_new-2  ! second side node of bifurcation

          ! find the node number in the start 'ring' (i.e. the ring of nodes at np1
          ! for the underlying 1d element) that is closest to the first side node (np_side1)
          smallest = 1.0e+6_dp
          point1(:) = node_xyz_2d(1,1,:,np_side1)
          do i = 1,4 ! four nodes in the end 'ring'
             point2(:) = node_xyz_2d(1,1,:,elem_node_map(nvb,i,np1)) &
                     + (node_xyz(:,np2)-node_xyz(:,np1))
             distance = distance_between_points(point1,point2)
             if(distance.lt.smallest)then
                smallest = distance
                np_close(1) = elem_node_map(nvb,i,np1)
             endif
          enddo

          ! adjust the node mapping around np1, so that starting from the node that is
          ! closest to the first side node
          NMAX = max(elem_node_map(nvb,1,np1),elem_node_map(nvb,2,np1), &
               elem_node_map(nvb,3,np1),elem_node_map(nvb,4,np1))
          elem_node_map(nvb,1,np1) = np_close(1)
          elem_node_map(nvb,5,np1) = elem_node_map(nvb,1,np1)
          do j = 2,4
             if(np_close(1)+j-1.gt.NMAX)then
                elem_node_map(nvb,j,np1) = np_close(1)+j-5
             else
                elem_node_map(nvb,j,np1) = np_close(1)+j-1
             endif
          enddo !j
          
          ! create new surface elements joining the np1 and np2 rings
          do i = 1,4
             ne_new = ne_new+1
             elems_2d(ne_new) = ne_new
             forall(nn = 1:2) elem_nodes_2d(nn,ne_new) = elem_node_map(nvb,nn+i-1,np1)
             forall(nn = 3:4) elem_nodes_2d(nn,ne_new) = np_new-5+(nn-3)+i
             elem_node_map(1:2,i,np2) = np_new-5+i !record nodes in ring 1 around np2
          enddo ! i
          elem_nodes_2d(2,ne_new) = elem_node_map(nvb,1,np1)
          elem_nodes_2d(4,ne_new) = np_new-4
          
          elem_node_map(1,1,np2) = np_new
          elem_node_map(2,3,np2) = np_new
          elem_node_map(1:2,5,np2) = elem_node_map(1:2,1,np2)

          np_crux = np_new
          
          ! for an element that is the parent of a bifurcation, also create
          ! nodes and elements along each of the two child branches
          np0 = np1  ! the start node of the parent element
          do k = 1,2 ! for each of two child branches
             ne_child = elem_cnct(1,k,ne) ! child element of the 1d branch
             np1 = elem_nodes(1,ne_child) ! child element start node
             np2 = elem_nodes(2,ne_child) ! child element end node
             length = max(cruxdist*1.25_dp, 0.5_dp*(cruxdist*1.25_dp+ &
                  (elem_field(ne_length,ne_child) - radius*0.5_dp)))
             ring_distance(ne_child) = length
             
             ! calculate the rotation angle for the branch
             call mesh_rotate_about_axis(ne_child,angle,Rx,Ry,Txyz,template_coords)
             
             radius = elem_field(ne_radius,ne_child)
             radius_weighted = radius
             call mesh_rotate_vector_about_axis(4,template_vrsns,angle,length,radius, &
                  radius_weighted,Rx,Ry,Txyz,template_coords,new_coords_derivs)
             
             do i = 1,4  ! four nodes in the new 'ring'
                np_new = np_new + 1
                nodes_2d(np_new) = np_new ! store new node number
                node_xyz_2d(:,1,:,np_new) = new_coords_derivs(:,1,:,i) ! coordinates and derivatives 1,2,1_2
             enddo ! i
             
             ! the bifurcation offers two potential rings of nodes to attach to.
             ! determine which is the correct ring using the angle between the
             ! direction of the child element and the direction from the start
             ! of the child element to the centre of each ring.
             point1(:) = node_xyz(:,np2)  ! coordinates at end of child branch
             point2(:) = node_xyz(:,np1)  ! coordinates at start of child branch
             point3 = 0.0_dp
             do i = 1,4
                point3(:) = point3(:) + ring_coords(:,template_cnct(1,i))/4.0_dp
             enddo !i
             angle = angle_btwn_points(point1,point2,point3)

             point3 = 0.0_dp
             do i = 1,4
                point3(:) = point3(:) + ring_coords(:,template_cnct(1,i+4))/4.0_dp
             enddo !i

             nvb = 1
             if(angle.gt.angle_btwn_points(point1,point2,point3)) nvb = 2
             
             ! determine which of the nodes in the bifurcation ring the new nodes
             ! should attach to based on which of the new nodes is the closest to
             ! the 5th (for nvb=1) or 1st (for nvb=2) ring node
             smallest = 1.0e+6_dp
             do i = 1,4
                vector_1(:) = new_coords_derivs(1,1,:,i) - ring_coords(:,2)
                vector_1 = unit_vector(vector_1)
                vector_2(:) = elem_direction(:,ne_child)
                angle = angle_btwn_vectors(vector_1,vector_2)
                if(angle.lt.smallest)then
                   smallest = angle
                   j = i - 4 - 1
                   if(j.eq.-4) j = 0
                   np_close(nvb) = np_new + j
                endif
             enddo !i
             
             ! record the node mapping in the ring
             elem_node_map(k,1,np1) = np_close(nvb)
             elem_node_map(k,5,np1) = elem_node_map(k,1,np1)
             do j = 2,4
                if(np_close(nvb)+j-1.gt.np_crux+4*k)then
                   elem_node_map(k,j,np1) = np_close(nvb)+j-5
                else
                   elem_node_map(k,j,np1) = np_close(nvb)+j-1
                endif
             enddo !j

             ! set up new elements
             do i = 1,4
                ne_new = ne_new+1
                elems_2d(ne_new) = ne_new
                do nn = 1,2
                   np_now = template_cnct(nn,i+(nvb-1)*4)+np_crux-5
                   elem_nodes_2d(nn,ne_new) = np_now
                   elem_versn_2d(nn,ne_new) = template_vrsn_map(nn,i+(nvb-1)*4)
                   if(np_now.eq.np_side1.or.np_now.eq.np_side2) elem_versn_2d(nn,ne_new) = 2
                enddo !nn
                forall(nn = 3:4) elem_nodes_2d(nn,ne_new) = elem_node_map(k,i+nn-3,np1)
             enddo !i
          enddo !k
          
       endif ! .not.bifurcation(ne)
       
       ne_count = ne_count+1
       if(ne_count.gt.num_elems)then
          ne = 0
       else
          if(ne_count .gt. count(elem_list.ne.0))then
             ne = 0
          else
             ne_global = elem_list(ne_count)
             ne = get_local_elem_1d(ne_global)
          endif
       endif
    enddo ! while (ne /= 0)
    
    num_nodes_2d = np_new
    num_elems_2d = ne_new

    call element_connectivity_2d
    call line_segments_for_2d_mesh('arcl')

    ! make sure that the nodes are nicely distributed along the branches
    call redistribute_mesh_nodes_2d_from_1d
    ! merge unnecessary elements. Most branches will end up with one element in Xi+2
    call merge_2d_from_1d_mesh
    ! remove very short branches where a trifurcation is more appropriate
    call merge_trifurcations(short_elements)

    deallocate(elem_node_map)
    deallocate(ring_distance)
    deallocate(short_elements)
    
    call enter_exit(sub_name,2)
    
  end subroutine make_2d_vessel_from_1d

!!!#############################################################################

  subroutine mesh_2d_from_1d_generic(template_coords)
    !*mesh_2d_from_1d_generic:* provide the coordinates of the templated nodes
    ! for a surface mesh creation about a 1d tree mesh

    real(dp) :: template_coords(:,:,:,:)
    !     Local Variables
    integer :: i,j,nj
    real(dp) :: angle,s1_dir(3)=0.0_dp,s2_dir(3)=0.0_dp
    character(len=60) :: sub_name

    ! --------------------------------------------------------------------------
    
    sub_name = 'mesh_2d_from_1d_generic'
    call enter_exit(sub_name,1)
      
    template_coords = 0.0_dp

    !.....Set up a default ring of nodes. 
    do i = 1,4 ! step around the ring of nodes in four steps
       angle = 2.0_dp * pi * dble(i-1)/4.0_dp !=2*PI*step/number_of_steps
       !.......Derivatives
       s1_dir(1) = -sin(angle) !dxi_1/dx
       s1_dir(2) = cos(angle)  !dxi_1/dy
       s2_dir(3) = 0.3_dp      !dxi_2/dz
       template_coords(1,:,1,i) = s1_dir(2) !cos(angle)
       template_coords(1,:,2,i) = -s1_dir(1) !sin(angle)
       forall (nj = 1:3) template_coords(2,:,nj,i) = s1_dir(nj)
       forall (nj = 1:3) template_coords(3,:,nj,i) = s2_dir(nj)
    enddo !i

    !.....First side node
    template_coords(1,:,3,1) = -1.5_dp   ! side node
    template_coords(3,2,1,1) = 0.15_dp
    template_coords(3,2,2,1) = 0.0_dp
    template_coords(3,2,3,1) = 0.7_dp

    !.....Front bifurcation node
    template_coords(2,2,1:2,2) = 0.0_dp
    template_coords(2,2,3,2) = -1.0_dp
    template_coords(2,4,:,2) = -template_coords(2,2,:,2)
    template_coords(3,2:3,1,2) = -0.33_dp
    template_coords(3,2:5,2,2) = 0.0_dp
    template_coords(3,2:5,3,2)= 0.33_dp
    template_coords(3,4:5,1,2)= 0.33_dp
    
    !.....Second side node
    template_coords(1,:,3,3) = -1.5_dp   ! side node
    template_coords(3,2,1,3) = -0.15_dp
    template_coords(3,2,2:3,3) = template_coords(3,2,2:3,1)

    !.....Back bifurcation node
    template_coords(2,2,1:2,4) = 0.0_dp
    template_coords(2,2,3,4) = 1.0_dp
    template_coords(2,4,:,4) = -template_coords(2,2,:,4)
    template_coords(3,2:3,1,4) = -0.33_dp
    template_coords(3,2:5,2,4) = 0.0_dp
    template_coords(3,2:5,3,4)= 0.33_dp
    template_coords(3,4:5,1,4)= 0.33_dp
    
    !.....Crux node
    template_coords(1,:,3,5) = 1.5_dp
    template_coords(2,1,2,5) = 1.0_dp
    template_coords(2,2,:,5) = -template_coords(2,1,:,5)
    template_coords(3,1,1,5) = -0.3_dp
    template_coords(3,2,1,5) = 0.3_dp
    
    call enter_exit(sub_name,2)

  end subroutine mesh_2d_from_1d_generic

!!!#############################################################################

  subroutine mesh_rotate_about_axis(ne,angle_z,Rx,Ry,Txyz,template_coords)
    !*mesh_rotate_about_axis:* calculates the rotation matrices and z-angle for
    ! rotation of a vector about an arbitrary axis defined by the direction
    ! of element ne.
    
    integer,intent(in) :: ne
    real(dp) :: angle_z,Rx(:,:),Ry(:,:),Txyz(:)
    real(dp),intent(in) :: template_coords(:,:,:,:)
    ! Local Variables
    integer :: j,ne0,nj,np0,np1,np2,np3,np4
    real(dp) :: angle_z2,ln_23,NML(4),V(3),X1(3),X2(3),X3(3)
    logical :: found
    character(len=60) :: sub_name

    ! --------------------------------------------------------------------------
    
    sub_name = 'mesh_rotate_about_axis'
    call enter_exit(sub_name,1)
      
    np1 = elem_nodes(1,ne)
    np2 = elem_nodes(2,ne)
    
    ! Find next bifurcation nodes, for calculating rotation about the z-axis
    if(elem_cnct(1,0,ne).ge.2)then !get adjacent nodes
       np0 = np1
       np3 = elem_nodes(2,elem_cnct(1,1,ne)) !end node of first child
       np4 = elem_nodes(2,elem_cnct(1,2,ne)) !end node of second child
    else !find next bifurcation
       found = .false.
       ne0 = ne
       do while (.not.found)
          if(elem_cnct(1,0,ne0).eq.1)then
             ne0 = elem_cnct(1,1,ne0)
             np0 = elem_nodes(1,ne0)
          elseif(elem_cnct(1,0,ne0).ge.2)then
             found = .true.
             np3 = elem_nodes(2,elem_cnct(1,1,ne0))
             np4 = elem_nodes(2,elem_cnct(1,2,ne0))
          elseif(elem_cnct(1,0,ne0).eq.0)then
             found = .true.
             np3 = 0
             np4 = 0
          endif
       enddo
    endif

!!! .....Calculate the rotation and translation matrices      

!!! np1 == start node, np2 == end node, np3 == end of child 1, np4 == end of child 2

!!! translation = the displacement from (0,0,0) to np1 (= -node_xyz(np1))
    Txyz(1:3) = -node_xyz(1:3,np1)   ! translation of the generic nodes

!!! Rotation matrices: Rx(-1) = | 1  0    0  |   Ry(-1) = | d 0 -a |   Rz = | cos(t)  -sin(t) |
!!!                             | 0 c/d -b/d |            | 0 1  0 |        | sin(t)   cos(t) |
!!!                             | 0 b/d  c/d |            | a 0  d |        |   0        0    |
!!! where U(a,b,c) == branch direction (elem_direction(1:3,ne)) and d = sqrt(b2 + c2)
!!! see www.paulbourke.net/geometry/rotate for explanation
    
    Rx = 0.0_dp
    Ry = 0.0_dp
    Rx(1,1) = 1.0_dp !x-x = 1
    ln_23 = sqrt(elem_direction(2,ne)**2 + elem_direction(3,ne)**2)
    if(abs(ln_23).lt.zero_tol) ln_23 = 1.0_dp
    Rx(2,2) = elem_direction(3,ne)/ln_23
    Rx(2,3) = elem_direction(2,ne)/ln_23
    Rx(3,2) = -Rx(2,3)
    Rx(3,3) = Rx(2,2)
    
    Ry(2,2) = 1.0_dp !x-x = 1
    Ry(1,1) = ln_23
    Ry(1,3) = elem_direction(1,ne)
    Ry(3,1) = -Ry(1,3)
    Ry(3,3) = Ry(1,1)
    
    !.....The angle for rotation about the z-axis is equal to the angle
    !.....between the normal to the plane containing bifurcation nodes and
    !.....the theta=0 direction
    if(np3.ne.0)then
!!!    get the normal to the plane (NML)
       X1(1:3) = node_xyz(1:3,np0)
       X2(1:3) = node_xyz(1:3,np3)
       X3(1:3) = node_xyz(1:3,np4)
       call make_plane_from_3points(NML,2,X1,X2,X3)

       V(:) = template_coords(1,1,:,2)   ! direction of 'front' bifurcation node == 0,1,0
       V = unit_vector(V)
       !.......Calculate location of V if rotation about x- and y- was applied
       X1 = 0.0_dp
       X2 = 0.0_dp
       do nj=1,3
          do j=1,3
             X1(nj) = X1(nj)+Ry(nj,j)*V(j)
          enddo !j
       enddo !nj
       do nj = 1,3
          do j = 1,3
             X2(nj) = X2(nj)+Rx(nj,j)*X1(j)
          enddo !j
       enddo !nj
       V = X2 !-Txyz(nj)
       V = unit_vector(V)   ! the direction of the vector rotated about x and y axes
       
       angle_z = min(scalar_product_3(V,NML),1.0_dp)
       angle_z = max(scalar_product_3(V,NML),-1.0_dp)

       if(angle_z.ge.1_dp)then
          angle_z = 0.0_dp
       elseif(angle_z.le.-1.0_dp)then
          angle_z = pi
       else
          angle_z = acos(angle_z) ! angle between normal and 2nd (front) node
       endif
       
       V(:) = template_coords(1,1,:,3)   ! direction to the 'side' node
       V = unit_vector(V)
       !.......Calculate location of V if rotation about x- and y- was applied
       X1 = 0.0_dp
       X2 = 0.0_dp
       do nj=1,3
          do j=1,3
             X1(nj) = X1(nj)+Ry(nj,j)*V(j)
          enddo !j
       enddo !nj
       do nj = 1,3
          do j = 1,3
             X2(nj) = X2(nj)+Rx(nj,j)*X1(j)
          enddo !j
       enddo !nj
       V = X2 !-Txyz(nj)
       V = unit_vector(V)
       angle_z2 = acos(scalar_product_3(V,NML)) ! angle between normal and 3rd (side) node
       if(angle_z2.lt.PI/2.0_dp)then
          angle_z = -angle_z
       endif
    else
       angle_z = 0.0_dp
    endif
    
    call enter_exit(sub_name,2)
    
  end subroutine mesh_rotate_about_axis
    
!!!#############################################################################

  subroutine mesh_rotate_vector_about_axis(N,template_vrsns,angle,length, &
       radius,radius_weighted,Rx,Ry,Txyz,template_coords,new_coords_derivs)
    !*mesh_rotate_vector_about_axis:* rotates a vector (starting at (0,0,0))
    ! about an arbitrary axis. Rotation matrices are in Rx and Ry.
    ! angle is the amount to rotate about z-axis. 

    integer,intent(in) :: N,template_vrsns(:)
    real(dp),intent(in) :: angle,length,radius,radius_weighted,Rx(3,3), &
         Ry(3,3),Txyz(3),template_coords(:,:,:,:)
    real(dp) :: new_coords_derivs(:,:,:,:)
    ! Local variables
    integer :: i,j,nj,nk,nv
    real(dp) :: X1(3),X2(3)
    character(len=60) :: sub_name

    ! --------------------------------------------------------------------------
    
    sub_name = 'mesh_rotate_vector_about_axis'
    call enter_exit(sub_name,1)
      
    new_coords_derivs = 0.0_dp
    
    do i = 1,N !each node in ring, plus crux if at bifurcation
       do nk = 1,4
          do nv = 1,template_vrsns(i)
             new_coords_derivs(nk,nv,:,i) = template_coords(nk,nv,:,i)
             X1(1) = cos(angle)*new_coords_derivs(nk,nv,1,i) + &
                  sin(angle)*new_coords_derivs(nk,nv,2,i)
             X1(2) = -sin(angle)*new_coords_derivs(nk,nv,1,i) + &
                  cos(angle)*new_coords_derivs(nk,nv,2,i)
             new_coords_derivs(nk,nv,1,i) = X1(1)
             new_coords_derivs(nk,nv,2,i) = X1(2)
          enddo !nv
       enddo !nk
       do nv = 1,template_vrsns(i)
          if(N.eq.5)then ! calculating for a bifurcation
             if(i.eq.2.or.i.eq.4)then
                new_coords_derivs(1,nv,1:2,i) = new_coords_derivs(1,nv,1:2,i)*radius_weighted
             else
                new_coords_derivs(1,nv,1:2,i) = new_coords_derivs(1,nv,1:2,i)*radius*1.05_dp
             endif
          else ! calculating for a non-bifurcation 'ring'
             new_coords_derivs(1,nv,1:2,i) = new_coords_derivs(1,nv,1:2,i)*radius
          endif
          if(N.lt.5)then
             new_coords_derivs(1,nv,3,i) = length
          elseif(N.EQ.5)then
             if(i.eq.3.or.i.eq.1)then
                new_coords_derivs(1,nv,3,i) = length-radius*0.5_dp
             else
                new_coords_derivs(1,nv,3,i) = length
             endif
          endif
       enddo !nv
       do nk = 1,4
          do nv = 1,template_vrsns(i)
             X1 = 0.0_dp
             X2 = 0.0_dp
             do nj = 1,3
                do j = 1,3
                   X1(nj) = X1(nj)+Ry(nj,j)*new_coords_derivs(nk,nv,j,i)
                enddo !j
             enddo !nj
             do nj = 1,3
                do j = 1,3
                   X2(nj) = X2(nj)+Rx(nj,j)*X1(j)
                enddo !j
             enddo !nj
             do nj = 1,3
                if(nk.eq.1)then !geometry
                   new_coords_derivs(nk,nv,nj,i) = X2(nj)-Txyz(nj)
                else !derivatives
                   new_coords_derivs(nk,nv,nj,i) = X2(nj)
                endif
             enddo !nj
          enddo !nv
       enddo !nk
    enddo !i

    call enter_exit(sub_name,2)
    
  end subroutine mesh_rotate_vector_about_axis

!!!#############################################################################

  subroutine mesh_2d_from_1d_crux(np0,ne_1,ne_2,distance,new_coords_derivs)
    !*mesh_2d_from_1d_crux:* adjusts the location of the crux node for deriving
    ! a 2d surface mesh over a 1d tree mesh.
    
    integer,intent(in) :: ne_1,ne_2,np0
    real(dp) :: distance,new_coords_derivs(:,:,:,:)
    ! Local variables
    real(dp) :: angle,angle_V,angle_U,gamma,length_U,length_V,matrix(3,3),&
         N(3),radius_U,radius_V,W(3),vector(3),weight,width
    character(len=60) :: sub_name

    ! --------------------------------------------------------------------------
    
    sub_name = 'mesh_2d_from_1d_crux'
    call enter_exit(sub_name,1)
      
    !adjust location of crux node
    radius_U = elem_field(ne_radius,ne_1)
    radius_V = elem_field(ne_radius,ne_2)

    ! get the direction of the normal to the two branch directions (N)
    N = cross_product(elem_direction(1,ne_1),elem_direction(1,ne_2))
    N = unit_vector(N) ! normalise

    ! get the angle between the two branches
    angle = scalar_product_3(elem_direction(1,ne_1),elem_direction(1,ne_2))
    angle = acos(angle)

    width = sqrt(radius_U**2 +radius_V**2 - 2.0_dp*radius_U*radius_V*cos(pi-angle))

    gamma = asin(radius_U*sin(pi-angle)/width)
    length_U = width*sin(pi/2.0_dp-gamma)/sin(angle)
    gamma = asin(radius_V*sin(pi-angle)/width)
    length_V = width*sin(pi/2.0_dp-gamma)/sin(angle)

    ANGLE_U = atan(radius_U/length_U)
    ANGLE_V = atan(radius_V/length_V)

!!!..... n.w = 0
!!!..... u.w = cos(angle_u) * Lw
!!!..... v.w = cos(angle_v) * Lw
      
    matrix(1,:) = N(:)
    matrix(2,:) = elem_direction(:,ne_1)
    matrix(3,:) = elem_direction(:,ne_2)
    vector(1) = 0.0_dp
    vector(2) = cos(ANGLE_U)*sqrt(length_U**2+radius_U**2)
    vector(3) = cos(ANGLE_V)*sqrt(length_U**2+radius_U**2)

    w = mesh_a_x_eq_b(matrix,vector)
    w = unit_vector(w)

    distance = sqrt(length_U**2 +radius_U**2)
    if(angle.gt.pi)then
       write(*,'( ''WARNING - angle exceeds pi'')')
    else if(angle.gt.pi/2.0_dp)then
       weight = 1.1_dp
    else if(angle.gt.3.0_dp*pi/8.0_dp)then
       weight = 1.0_dp
    else if(angle.gt.pi/4.0_dp)then
       weight = 0.9_dp
    else
       weight = 0.75_dp
    endif
    
    new_coords_derivs(1,1,1:3,5) = node_xyz(1:3,np0) + W(1:3) * distance * weight
    new_coords_derivs(1,2,:,5) = new_coords_derivs(1,1,:,5)

    call enter_exit(sub_name,2)
    
  end subroutine mesh_2d_from_1d_crux

!!!###########################################################################

  subroutine merge_2d_from_1d_mesh
    !*merge_2d_from_1d_mesh:* used for deriving a 2d surface mesh over a 1d
    ! tree mesh. merges the elements in the 'rings' that are adjacent to the
    ! bifurcations in the +Xi2 direction

    ! Local variables
    integer :: j,ne,ne_parent,ne_parent2,non_zero,np,np1,np2
    character(len=60) :: sub_name

    ! --------------------------------------------------------------------------
    
    sub_name = 'merge_2d_from_1d_mesh'
    call enter_exit(sub_name,1)

    ne = 1
    do while (ne.le.num_elems_2d)
       if(elems_2d(ne).gt.0)then
          if(elem_cnct_2d(2,0,ne).gt.0)then
             np1 = elem_nodes_2d(3,ne)
             np2 = elem_nodes_2d(4,ne)
             if(node_versn_2d(np1).gt.1.and.node_versn_2d(np2).gt.1)then
                ! merge with the previous ring
                do j = 1,4
                   ne_parent = elem_cnct_2d(-2,1,ne)  ! get element proximal to current
                   elem_nodes_2d(1:2,ne) = elem_nodes_2d(1:2,ne_parent)
                   elem_versn_2d(1:2,ne) = elem_versn_2d(1:2,ne_parent)
                   elem_cnct_2d(-2,0:1,ne) = elem_cnct_2d(-2,0:1,ne_parent)
                   if(elem_cnct_2d(-2,0,ne_parent).ne.0)then
                      ne_parent2 = elem_cnct_2d(-2,1,ne_parent)
                      elem_cnct_2d(2,0:1,ne_parent2) = elem_cnct_2d(2,0:1,ne_parent)
                   endif
                   nodes_2d(elem_nodes_2d(3,ne_parent)) = 0
                   node_xyz_2d(:,:,:,elem_nodes_2d(3,ne_parent)) = 0.0_dp
                   elems_2d(ne_parent) = 0
                   elem_nodes_2d(:,ne_parent) = 0
                   ne = ne + 1
                enddo
             else
                ne = ne + 4 ! skip to next ring
             endif
          else
             ne = ne + 4 ! skip to next ring
          endif
       else
          ne = ne + 4 ! skip to next ring
       endif
    enddo
    
    non_zero = 0
    do np = 1,num_nodes_2d
       if(nodes_2d(np).ne.0)then
          non_zero = non_zero + 1
       endif
    enddo
    num_nodes_2d = non_zero
    
    non_zero = 0
    do ne = 1,num_elems_2d
       if(elems_2d(ne).ne.0)then
          non_zero = non_zero + 1
       endif
    enddo
    num_elems_2d = non_zero

    call enter_exit(sub_name,2)

  end subroutine merge_2d_from_1d_mesh

!!!#############################################################################

  subroutine merge_trifurcations(short_elements)
    !*merge_trifurcations:* used when deriving a 2d surface mesh from a 1d tree
    ! mesh. merges short 2d elements with neighbouring elements, and removes.
    ! this is required for two bifurcations that occur with a very
    ! short distance between them. i.e. when approximately a trifurcation.

    integer,intent(in) :: short_elements(:)
    ! Local variables
    integer :: k,ne,ne_child,ne_next,ne_parent,np_current,np_next
    character(len=60) :: sub_name

    ! --------------------------------------------------------------------------
    
    sub_name = 'merge_trifurcations'
    call enter_exit(sub_name,1)

    k = 1
    ne = short_elements(k)

    ! for each of the 'short' surface elements, delete them by joining the
    ! parent and child elements together. Work on a group of 4 elements at
    ! a time, where the four elements run in the Xi1 direction == a ring
    ! of elements in a cylinder . 
    
    do while (ne /= 0)
       ne_parent = elem_cnct_2d(-2,1,ne)  ! element proximal to the current one
       ne_child = elem_cnct_2d(2,1,ne)    ! element distal to the current one
       elem_nodes_2d(1,ne_child) = elem_nodes_2d(1,ne)
       elem_versn_2d(1,ne_child) = elem_versn_2d(1,ne)
       elem_nodes_2d(4,ne_parent) = elem_nodes_2d(4,ne)
       elem_versn_2d(4,ne_parent) = elem_versn_2d(4,ne)
       elems_2d(ne) = 0 ! remove the current element from the 2d element list

       k = k + 1
       ne = short_elements(k)
       ne_parent = elem_cnct_2d(-2,1,ne)
       ne_child = elem_cnct_2d(2,1,ne)
       elem_nodes_2d(2,ne_child) = elem_nodes_2d(2,ne)
       elem_versn_2d(2,ne_child) = elem_versn_2d(2,ne)
       elem_nodes_2d(3,ne_parent) = elem_nodes_2d(3,ne)
       elem_versn_2d(3,ne_parent) = elem_versn_2d(3,ne)
       elems_2d(ne) = 0
       
       k = k + 1
       ne = short_elements(k)
       ne_parent = elem_cnct_2d(-2,1,ne)
       ne_child = elem_cnct_2d(2,1,ne)
       elem_nodes_2d(1,ne_child) = elem_nodes_2d(1,ne)
       elem_versn_2d(1,ne_child) = elem_versn_2d(1,ne)
       elem_nodes_2d(2,ne_child) = elem_nodes_2d(2,ne)
       elem_versn_2d(2,ne_child) = elem_versn_2d(2,ne)

       ! update the 1st node in the neighbouring Xi+1 element
       ne_next = elem_cnct_2d(1,1,ne_child)
       np_next = elem_nodes_2d(2,ne)
       np_current = elem_nodes_2d(1,ne_next)
       elem_nodes_2d(1,ne_next) = np_next  ! replace np_current with np_next

       node_versn_2d(np_next) = node_versn_2d(np_next) + 1 ! add a version
       ! deriv in Xi1 == same as current node; deriv in Xi2 == same as new node
       node_xyz_2d(:,node_versn_2d(np_next),:,np_next) = node_xyz_2d(:,1,:,np_next)
       node_xyz_2d(2,node_versn_2d(np_next),:,np_next) = node_xyz_2d(2,elem_versn_2d(1,ne_next),:,np_current)
       node_xyz_2d(3,node_versn_2d(np_next),:,np_next) = node_xyz_2d(3,elem_versn_2d(2,ne_child),:,np_next)
       elem_versn_2d(1,ne_next) = node_versn_2d(np_next)
       elems_2d(ne) = 0

       ne_next = elem_cnct_2d(-1,1,ne_child)
       node_xyz_2d(3,elem_versn_2d(2,ne_next),:,np_next) = node_xyz_2d(3,node_versn_2d(np_next),:,np_next)

       k = k + 1
       ne = short_elements(k)
       ne_parent = elem_cnct_2d(-2,1,ne)
       ne_child = elem_cnct_2d(2,1,ne)
       elem_nodes_2d(1,ne_child) = elem_nodes_2d(1,ne)
       elem_versn_2d(1,ne_child) = elem_versn_2d(1,ne)
       elem_nodes_2d(2,ne_child) = elem_nodes_2d(2,ne)
       elem_versn_2d(2,ne_child) = elem_versn_2d(2,ne)

       ! update the 2nd node in the neighbouring Xi-1 direction
       ne_next = elem_cnct_2d(-1,1,ne_child)
       np_next = elem_nodes_2d(1,ne)
       np_current = elem_nodes_2d(2,ne_next)
       node_versn_2d(np_next) = node_versn_2d(np_next) + 1 ! add a version
       node_xyz_2d(:,node_versn_2d(np_next),:,np_next) = node_xyz_2d(:,1,:,np_next)
       node_xyz_2d(2,node_versn_2d(np_next),:,np_next) = -node_xyz_2d(2,node_versn_2d(np_next)-1,:,np_next)
       node_xyz_2d(3,node_versn_2d(np_next),:,np_next) = node_xyz_2d(3,elem_versn_2d(2,ne_next),:,np_current)
       elem_nodes_2d(2,ne_next) = np_next                    ! change the 2nd node number of adjacent element
       elem_versn_2d(2,ne_next) = node_versn_2d(np_next)
       elems_2d(ne) = 0

       ne_next = elem_cnct_2d(1,1,ne_next)
       node_xyz_2d(3,elem_versn_2d(1,ne_next),:,np_next) = node_xyz_2d(3,node_versn_2d(np_next),:,np_next)

       k = k + 1
       ne = short_elements(k)
    enddo
    
    num_nodes_2d = count(nodes_2d.ne.0)
    num_elems_2d = count(elems_2d.ne.0)
       
    call enter_exit(sub_name,2)
    
  end subroutine merge_trifurcations

!!!#############################################################################

  subroutine define_rad_from_file(FIELDFILE, radius_type_in)
    !*define_rad_from_file:* reads in a radius field associated with an 
    ! airway tree and assigns radius information to each element, also 
    ! calculates volume of each element
    !DEC$ ATTRIBUTES DLLEXPORT,ALIAS:"SO_DEFINE_RAD_FROM_FILE" :: DEFINE_RAD_FROM_FILE

    character(len=MAX_FILENAME_LEN), intent(in) :: FIELDFILE
    character(len=MAX_STRING_LEN), optional ::  radius_type_in
    !     Local Variables
    integer :: ierror,ne,ne_counter,ne_global,np,np1,np2,np_global, &
         num_elem_rad,surround
    real(dp) :: radius
    logical :: node_based,versions
    character(len=MAX_STRING_LEN) ::  radius_type
    character(LEN=132) :: ctemp1
    character(len=250) :: readfile
    character(len=60) :: sub_name

    ! --------------------------------------------------------------------------
    
    sub_name = 'define_rad_from_file'
    call enter_exit(sub_name,1)
    
    versions = .TRUE.
    if(present(radius_type_in))then
       radius_type = radius_type_in
    else
       radius_type = 'no_taper'
    endif
    
    if(index(FIELDFILE, ".ipfiel")> 0) then !full filename is given
       readfile = FIELDFILE
    else ! need to append the correct filename extension
       readfile = trim(FIELDFILE)//'.ipfiel'
    endif
    
    open(10, file=readfile, status='old')

!!! check whether reading in a node-based or element-based field
    check_type : do
       read(unit=10, fmt="(a)", iostat=ierror) ctemp1 !read a line into ctemp1
       if(index(ctemp1, "of elem")> 0) then ! element-based field
          node_based = .false.
          num_elem_rad = get_final_integer(ctemp1) !get global element number
          exit check_type
       else if(index(ctemp1, "of node")> 0) then ! node-based field
          node_based = .true.
          exit check_type
       endif
    enddo check_type

    if(node_based)then
       !.....check whether versions are prompted (>1)
       read_versions : do !define a do loop name
          read(unit=10, fmt="(a)", iostat=ierror) ctemp1 !read a line into ctemp1
          if(index(ctemp1, "different")> 0) then !keyword "different" is found
             if(index(ctemp1, " N")> 0) then !keyword " N" is found
                versions=.false.
             endif
             exit read_versions !exit the named do loop
          endif
       end do read_versions
       
       np = 0
       !.....read the coordinate, derivative, and version information for each node.
       read_a_node : do !define a do loop name
          !.......read node number
          read(unit=10, fmt="(a)", iostat=ierror) ctemp1
          if(index(ctemp1, "Node")> 0) then
             np_global = get_final_integer(ctemp1) !get global node number
             ! find the corresponding local node number
             call get_local_node(np_global,np) ! get local node np for global node
             surround=elems_at_node(np,0)         !get number of surrounding elems
             ne=elems_at_node(np,1)  !First element at this node
             if(surround==1)then !only one element at this node so either a terminal or inlet
                if(radius_type.eq.'taper')then !inlet radius needs to be defined
                   if(elem_cnct(-1,0,ne).eq.0)then!Inlet as it has no parent need to set up radius into this vessel
                      read(unit=10, fmt="(a)", iostat=ierror) ctemp1
                      read(unit=10, fmt="(a)", iostat=ierror) ctemp1
                      if(index(ctemp1, "version number")>0) then
                         read(unit=10, fmt="(a)", iostat=ierror) ctemp1
                      endif
                      if(index(ctemp1, "value")> 0) then
                         radius = get_final_real(ctemp1)
                         elem_field(ne_radius_in,ne) = radius
                      endif
                   endif
                endif
                if(elem_cnct(-1,0,ne).eq.0)cycle      !No parent therefore inlet. Skip and go to the next
                read(unit=10, fmt="(a)", iostat=ierror) ctemp1
                read(unit=10, fmt="(a)", iostat=ierror) ctemp1
                if(index(ctemp1, "version number")>0) then
                   read(unit=10, fmt="(a)", iostat=ierror) ctemp1
                endif
                if(index(ctemp1, "value")> 0) then
                   radius = get_final_real(ctemp1)
                   if(radius_type.eq.'taper')then
                      elem_field(ne_radius_out,ne) = radius
                   else
                      elem_field(ne_radius,ne) = radius
                   endif
                endif
             elseif(surround.gt.1)then !Terminal airway - use first radius
                read(unit=10, fmt="(a)", iostat=ierror) ctemp1
                read(unit=10, fmt="(a)", iostat=ierror) ctemp1
                read(unit=10, fmt="(a)", iostat=ierror) ctemp1
                if(index(ctemp1, "value")> 0) then
                   radius = get_final_real(ctemp1)
                   if(radius_type.eq.'taper')then
                      elem_field(ne_radius_out,ne) = radius
                   else
                      elem_field(ne_radius,ne) = radius
                   endif
                endif
             endif
          endif !index
          if(np.ge.num_nodes) exit read_a_node
       end do read_a_node

    else ! for element_based field file

       ne = 0
       ne_counter = 0
       
       read_an_elem : do !define a do loop name
          !.......read element number
          read(unit=10, fmt="(a)", iostat=ierror) ctemp1
          if(index(ctemp1, "Element number")> 0) then
             ne_global = get_final_integer(ctemp1) !get global element number
             ne = get_local_elem_1d(ne_global) ! get local elem ne for global elem
             if(ne.eq.0)then
                write(*,'('' WARNING! no local element for global element'',i6)') ne_global
                read(*,*)
             endif
             if(ne.gt.0)then
                read(unit=10, fmt="(a)", iostat=ierror) ctemp1
                if(index(ctemp1, "value")> 0) then
                   radius = get_final_real(ctemp1)
                   elem_field(ne_radius,ne) = radius
                   elem_field(ne_radius_in,ne) = radius
                   elem_field(ne_radius_out,ne) = radius
                endif
                ne_counter = ne_counter + 1
             endif
          endif !index
          if(ne_counter.ge.num_elem_rad) exit read_an_elem
       end do read_an_elem

    endif
    
!!! Calculate element volume
    do ne = 1,num_elems
       if(radius_type.eq.'taper')then
          if(elem_cnct(-1,0,ne).ne.0)then !radius in is radius of upstream vessel
             elem_field(ne_radius_in,ne)=elem_field(ne_radius_out, &
                  elem_cnct(-1,1,ne))
          endif
          elem_field(ne_radius,ne)=(elem_field(ne_radius_in,ne)+ &
               elem_field(ne_radius_out,ne))/2.0_dp
       endif
       np1=elem_nodes(1,ne)
       np2=elem_nodes(2,ne)
       ! element volume
       elem_field(ne_vol,ne) = PI * elem_field(ne_radius,ne)**2 * &
            elem_field(ne_length,ne)
       elem_field(ne_a_A,ne) = 1.0_dp ! set default for ratio a/A
    enddo

    call enter_exit(sub_name,2)
    
  end subroutine define_rad_from_file

!!!#############################################################################

  subroutine define_rad_from_geom(ORDER_SYSTEM, CONTROL_PARAM, START_FROM, &
       USER_RAD, group_type_in, group_option_in)
    !*define_rad_from_geom:* Defines vessel or airway radius based on
    ! their geometric structure. For 'order_system' == 'strah' or 'horsf', uses a
    ! user-defined maximum radius and branching ratio; for == 'fit', uses pre-
    ! defined radii (read in) and a calculated branching ratio for each path so
    ! that the order 1 branches have radius = USER_RAD.
    !DEC$ ATTRIBUTES DLLEXPORT,ALIAS:"SO_DEFINE_RAD_FROM_GEOM" :: DEFINE_RAD_FROM_GEOM

    real(dp), intent(in) :: CONTROL_PARAM
    real(dp), intent(in) :: USER_RAD   ! radius of largest branch when order_system
    !                                    =='strah' or 'horsf'; minimum radius when
    !                                    order_system = 'fit'
    character(LEN=*), intent(in) :: ORDER_SYSTEM,START_FROM
    character(LEN=*), optional :: group_type_in, group_option_in
    !Input options ORDER_SYSTEM=STRAHLER (CONTROL_PARAM=RDS), HORSFIELD (CONTROL_PARAM=RDH)
    ! Local variables
    integer :: inlet_count,n,ne,ne0,ne_max,ne_min,ne_start,nindex,norder,n_max_ord
    real(dp) :: max_radius,radius,ratio_diameter
    logical :: found
    character(LEN=100) :: group_type, group_options
    character(len=60) :: sub_name

    ! --------------------------------------------------------------------------
    
    sub_name = 'define_rad_from_geom'
    call enter_exit(sub_name,1)

    !define list of elements you are going to operate on
    if(present(group_type_in))then
       group_type = group_type_in
    else!default to all
       group_type='all'
    endif
    if(group_type.eq.'all')then
       ne_min=1
       ne_max=num_elems
    elseif(group_type.eq.'efield')then
    elseif(group_type.eq.'list')then
       read (START_FROM,'(I10)') ne_min
       read (group_option_in,'(I10)') ne_max
    endif
    !Define start element
    if(START_FROM.eq.'inlet')then
       inlet_count=0
       do ne=ne_min,ne_max
          if(elem_cnct(-1,0,ne).eq.0)then
             inlet_count=inlet_count+1
             ne_start=ne
          endif
          if(inlet_count.gt.1)then
             write(*,'('' More than one inlet in this group, using last found, ne = '',i6)') ne
          endif
       enddo
    else!element number defined
       read (START_FROM,'(I10)') ne_start
    endif
    
    ne=ne_start

    if(ORDER_SYSTEM(1:3).eq.'fit')then
       nindex = no_hord ! default is Horsfield ordering; could be modified to either type
       do ne = ne_min,ne_max
          if(elem_field(ne_radius,ne).lt.USER_RAD)then
             found = .false.
             norder = elem_ordrs(nindex,ne)
             ne0 = elem_cnct(-1,1,ne)
             do while(.not.found)
                if(elem_field(ne_radius,ne0).gt.USER_RAD)then
                   found = .true.
                   n_max_ord = elem_ordrs(nindex,ne0)
                   max_radius = elem_field(ne_radius,ne0)
                   ratio_diameter = 10.d0**(log10(USER_RAD/max_radius) &
                        /dble(1-n_max_ord))
                   radius = (10.0_dp**(log10(ratio_diameter)*dble(norder- &
                        n_max_ord)+log10(2.0_dp*max_radius)))*0.5_dp
                   elem_field(ne_radius,ne) = radius
                   elem_field(ne_vol,ne) = pi*radius**2*elem_field(ne_length,ne)
                else
                   ne0 = elem_cnct(-1,1,ne0)
                endif
             enddo
          endif
       enddo
    
    else

       !Strahler and Horsfield ordering system
       if(ORDER_SYSTEM(1:5).eq.'strah')THEN
          nindex = no_sord !for Strahler ordering
          elem_field(ne_radius,ne) = USER_RAD
       else if(ORDER_SYSTEM(1:5).eq.'horsf')then
          nindex = no_hord !for Horsfield ordering
          elem_field(ne_radius,ne) = USER_RAD
       endif
       n_max_ord=elem_ordrs(nindex,ne)
    
       do ne=ne_min,ne_max
          radius = 10.0_dp**(log10(CONTROL_PARAM)*dble(elem_ordrs(nindex,ne) &
               -n_max_ord)+log10(USER_RAD))
          elem_field(ne_radius,ne)=radius
          elem_field(ne_vol,ne) = pi*radius**2*elem_field(ne_length,ne)
          if(ne_radius_in.gt.0)then
             elem_field(ne_radius_in,ne)=radius
             elem_field(ne_radius_out,ne)=radius
          endif
       enddo
    endif
    
    call enter_exit(sub_name,2)
    
  end subroutine define_rad_from_geom

!!!#############################################################################
  
  subroutine element_connectivity_1d()
    !*element_connectivity_1d:*  Calculates element connectivity in 1D and
    ! stores in array elem_cnct
    !DEC$ ATTRIBUTES DLLEXPORT,ALIAS:"SO_ELEMENT_CONNECTIVITY_1D" :: ELEMENT_CONNECTIVITY_1D

    !     Local Variables
    integer :: ne,ne2,nn,noelem,np,np2,np1
    integer,parameter :: NNT=2
    character(len=60) :: sub_name

    ! --------------------------------------------------------------------------
    
    sub_name = 'element_connectivity_1d'
    call enter_exit(sub_name,1)
    
    elem_cnct = 0 !initialise

    ! calculate elems_at_node array: stores the elements that nodes are in
    elems_at_node(1:num_nodes,0) = 0 !initialise number of adjacent elements
    
    do ne=1,num_elems
       do nn=1,2
          np=elem_nodes(nn,ne)
          elems_at_node(np,0)=elems_at_node(np,0)+1
          elems_at_node(np,elems_at_node(np,0))=ne ! local element that np is in
       enddo !nn
    enddo !noelem
    
    ! calculate elem_cnct array: stores the connectivity of all elements
    
    elem_cnct=0 !initialise all elem_cnct
    
    do ne=1,num_elems
       !     ne_global=elems(noelem)
       if(NNT == 2) THEN !1d
          np1=elem_nodes(1,ne) !first local node
          np2=elem_nodes(2,ne) !second local node
          do noelem=1,elems_at_node(np2,0)
             ne2=elems_at_node(np2,noelem)
             if(ne2 /= ne)THEN
                elem_cnct(-1,0,ne2)=elem_cnct(-1,0,ne2)+1
                elem_cnct(-1,elem_cnct(-1,0,ne2),ne2)=ne !previous element
                elem_cnct(1,0,ne)=elem_cnct(1,0,ne)+1
                elem_cnct(1,elem_cnct(1,0,ne),ne)=ne2
             endif !ne2
          enddo !noelem2
       endif
    enddo
    
    call enter_exit(sub_name,2)

  end subroutine element_connectivity_1d

!!!#############################################################################
  
  subroutine element_connectivity_2d
    !*element_connectivity_2d:*  Calculates element connectivity in 2D and
    ! stores in array elem_cnct_2d

    ! Local variables
    integer :: ne,ne2,nn,np,noelem2,np_list(4),np_list_2(4)
    integer,parameter :: num_elem_nodes = 4
    character(len=60) :: sub_name

    ! --------------------------------------------------------------------------
    
    sub_name = 'element_connectivity_2d'
    call enter_exit(sub_name,1)
    
    if(.not.allocated(elem_cnct_2d)) allocate(elem_cnct_2d(-2:2,0:10,num_elems_2d))
    if(.not.allocated(elems_at_node_2d)) allocate(elems_at_node_2d(num_nodes_2d,0:10))
    
!!! calculate elems_at_node_2d array: stores the elements that nodes are in
    
    elems_at_node_2d = 0 !initialise all
    
    do ne = 1,num_elems_2d
       do nn = 1,num_elem_nodes
          np = elem_nodes_2d(nn,ne)
          elems_at_node_2d(np,0) = elems_at_node_2d(np,0)+1
          elems_at_node_2d(np,elems_at_node_2d(np,0)) = ne !element that np is in
       enddo !nn
    enddo !noelem
    
!!! calculate elem_cnct_2d array: stores the connectivity of all elements
    
    elem_cnct_2d = 0 !initialise all elem_cnct_2d
    
    do ne = 1,num_elems_2d ! for each of the 2d elements
       np_list(1:4) = elem_nodes_2d(1:4,ne) ! the list of nodes in the element (including repeated)
!!! check the elements attached to the 1st node
       do noelem2 = 1,elems_at_node_2d(np_list(1),0) ! for each element attached to the 1st node
          ne2 = elems_at_node_2d(np_list(1),noelem2) ! attached element number
          if(ne2.ne.ne)then
             np_list_2(1:4) = elem_nodes_2d(1:4,ne2) !list of nodes in attached element
             if(np_list(2).ne.np_list(1))then ! only if first two nodes are not repeated
                if(inlist(np_list(2),np_list_2))then
                   elem_cnct_2d(-2,0,ne) = elem_cnct_2d(-2,0,ne)+1
                   elem_cnct_2d(-2,elem_cnct_2d(-2,0,ne),ne) = ne2 
                endif
             endif
             if(np_list(3).ne.np_list(1))then ! only if the two nodes are not repeated
                if(inlist(np_list(3),np_list_2))then
                   elem_cnct_2d(-1,0,ne) = elem_cnct_2d(-1,0,ne)+1
                   elem_cnct_2d(-1,elem_cnct_2d(-1,0,ne),ne) = ne2 
                endif
             endif
          endif
       enddo
!!! check the elements attached to the 4th node
       do noelem2 = 1,elems_at_node_2d(np_list(4),0) ! for each element attached to the 4th node
          ne2 = elems_at_node_2d(np_list(4),noelem2) ! attached element number
          if(ne2.ne.ne)then
             np_list_2(1:4) = elem_nodes_2d(1:4,ne2) !list of nodes in attached element
             if(np_list(2).ne.np_list(4))then ! only if two nodes are not repeated
                if(inlist(np_list(2),np_list_2))then
                   elem_cnct_2d(1,0,ne) = elem_cnct_2d(1,0,ne)+1
                   elem_cnct_2d(1,elem_cnct_2d(1,0,ne),ne) = ne2 
                endif
             endif
             if(np_list(3).ne.np_list(4))then ! only if the two nodes are not repeated
                if(inlist(np_list(3),np_list_2))then
                   elem_cnct_2d(2,0,ne) = elem_cnct_2d(2,0,ne)+1
                   elem_cnct_2d(2,elem_cnct_2d(2,0,ne),ne) = ne2 
                endif
             endif
          endif
       enddo !noelem2
    enddo
    
    call enter_exit(sub_name,2)
    
  end subroutine element_connectivity_2d

!!!#############################################################################

  subroutine line_segments_for_2d_mesh(sf_option)
    !*line_segments_for_2d_mesh:* set up the line segment arrays for a 2d mesh
    
    character(len=4),intent(in) :: sf_option
    ! Local variables
    integer :: ne,ne_adjacent,ni1,nj,nl,nl_adj,npn(2)
    logical :: MAKE
    logical :: based_on_elems = .true.
    character(len=60) :: sub_name
    
    ! --------------------------------------------------------------------------
    
    sub_name = 'line_segments_for_2d_mesh'
    call enter_exit(sub_name,1)
    
    if(.not.allocated(elem_lines_2d)) allocate(elem_lines_2d(4,num_elems_2d))
    if(.not.allocated(scale_factors_2d)) allocate(scale_factors_2d(16,num_elems_2d))
    
    elem_lines_2d=0
    num_lines_2d = 0
    
    if(based_on_elems)then
!!! estimate number of lines, for allocating memory to arrays
!!! before setting up arrays, count the number of lines required
       do ne=1,num_elems_2d
          MAKE=.FALSE.
          if(elem_cnct_2d(-1,0,ne) == 0) MAKE=.TRUE. !exterior, make line
          ne_adjacent=elem_cnct_2d(-1,1,ne)
          if(ne_adjacent > 0)then
             if(elem_lines_2d(4,ne_adjacent) == 0) MAKE=.TRUE.
          endif
          if(MAKE) num_lines_2d = num_lines_2d+1
          MAKE=.FALSE.
          if(elem_cnct_2d(-2,0,ne) == 0) MAKE=.TRUE. !exterior, make line
          ne_adjacent=elem_cnct_2d(-2,1,ne)
          if(ne_adjacent > 0)then
             if(elem_lines_2d(2,ne_adjacent) == 0) MAKE=.TRUE.
          endif
          if(MAKE) num_lines_2d=num_lines_2d+1
          num_lines_2d = num_lines_2d+2
          elem_lines_2d(2,ne) = 1 ! at this stage just to tag it for conditional above
          elem_lines_2d(4,ne) = 1 ! at this stage just to tag it for conditional above
       enddo !ne
       
       elem_lines_2d = 0
       
       if(.not.allocated(lines_2d)) allocate(lines_2d(0:num_lines_2d))
       if(.not.allocated(line_versn_2d)) allocate(line_versn_2d(2,3,num_lines_2d))
       if(.not.allocated(lines_in_elem)) allocate(lines_in_elem(0:4,num_lines_2d))
       if(.not.allocated(nodes_in_line)) allocate(nodes_in_line(3,0:3,num_lines_2d))
       if(.not.allocated(arclength)) allocate(arclength(3,num_lines_2d)) 
       lines_in_elem=0
       lines_2d=0
       nodes_in_line=0
       line_versn_2d=0
       num_lines_2d = 0 ! reset to zero for loop below
       
!!! Now run through the same as above, and set up the arrays
       do ne=1,num_elems_2d
          !check whether to make a line
          MAKE=.FALSE.
          if(elem_cnct_2d(-1,0,ne) == 0) MAKE=.TRUE. !exterior, make line
          ne_adjacent=elem_cnct_2d(-1,1,ne)
          if(ne_adjacent.gt.0)then
             if(elem_lines_2d(4,ne_adjacent) == 0) MAKE=.TRUE.
          endif
          if(MAKE)then
             num_lines_2d = num_lines_2d+1
             lines_2d(num_lines_2d) = num_lines_2d !record a new line number
             lines_in_elem(0,num_lines_2d) = lines_in_elem(0,num_lines_2d)+1
             lines_in_elem(lines_in_elem(0,num_lines_2d),num_lines_2d) = ne !line num_lines_2d is in element ne
             elem_lines_2d(3,ne) = num_lines_2d !num_lines_2d is global line # corresponding to local line 3 of ne
             npn(1) = 1
             npn(2) = 3
             nodes_in_line(2,1,num_lines_2d)=elem_nodes_2d(1,ne) !records 1st node in line
             nodes_in_line(3,1,num_lines_2d)=elem_nodes_2d(3,ne) !records 2nd node in line
             nodes_in_line(1,0,num_lines_2d)=2 !Xi-direction of line segment num_lines_2d
             do nj=1,3
                nodes_in_line(1,nj,num_lines_2d)=4 !type of basis function (1 for linear,4 for cubicHermite)
                do ni1=1,2
                   line_versn_2d(ni1,nj,num_lines_2d)=elem_versn_2d(npn(ni1),ne)
                enddo !n
             enddo !nj
          else !get adjacent element line number
             !WARNING:: this only works if all Xi directions are consistent!!!!
             ne_adjacent=elem_cnct_2d(-1,1,ne)
             elem_lines_2d(3,ne)=elem_lines_2d(4,ne_adjacent)
          endif
          
          !check whether to make a line
          MAKE=.FALSE.
          if(elem_cnct_2d(-2,0,ne) == 0) MAKE=.TRUE. !exterior, make line
          ne_adjacent=elem_cnct_2d(-2,1,ne)
          if(ne_adjacent.gt.0)then
             if(elem_lines_2d(2,ne_adjacent) == 0) MAKE=.TRUE.
          endif
          
          if(MAKE)then
             num_lines_2d=num_lines_2d+1
             lines_2d(num_lines_2d)=num_lines_2d !record a new line number
             lines_in_elem(0,num_lines_2d)=lines_in_elem(0,num_lines_2d)+1
             lines_in_elem(lines_in_elem(0,num_lines_2d),num_lines_2d)=ne !line num_lines_2d is in element ne
             elem_lines_2d(1,ne)=num_lines_2d !num_lines_2d is global line # corresponding to local line 1 of ne
             npn(1)=1
             npn(2)=2
             nodes_in_line(2,1,num_lines_2d)=elem_nodes_2d(1,ne) !records 1st node in line
             nodes_in_line(3,1,num_lines_2d)=elem_nodes_2d(2,ne) !records 2nd node in line
             nodes_in_line(1,0,num_lines_2d)=1 !Xi-direction of line segment num_lines_2d
             do nj=1,3
                nodes_in_line(1,nj,num_lines_2d)=4 !type of basis function (1 for linear,4 for cubicHermite)
                do ni1=1,2
                   line_versn_2d(ni1,nj,num_lines_2d)=elem_versn_2d(npn(ni1),ne)
                enddo !n
             enddo !nj
          else !get adjacent element line number
             !WARNING:: this only works if all Xi directions are consistent!!!!
             ne_adjacent = elem_cnct_2d(-2,1,ne)
             do nl_adj = 1,4
                nl = elem_lines_2d(nl_adj,ne_adjacent)
                if(nl /= 0)then
                   if(nodes_in_line(2,1,nl) == elem_nodes_2d(1,ne) .and. &
                        nodes_in_line(3,1,nl) == elem_nodes_2d(2,ne))then
                      elem_lines_2d(1,ne) = nl
                   elseif(nodes_in_line(2,1,nl) == elem_nodes_2d(2,ne) .and. &
                        nodes_in_line(3,1,nl) == elem_nodes_2d(1,ne))then
                      elem_lines_2d(1,ne) = nl
                   endif
                endif
             enddo
             !             elem_lines_2d(1,ne)=elem_lines_2d(2,ne_adjacent)
          endif
          
          !*! new:       
          MAKE=.TRUE.
          ne_adjacent=elem_cnct_2d(1,1,ne)
          if(ne_adjacent.gt.0)then
             if(elem_lines_2d(3,ne_adjacent) /= 0) MAKE=.FALSE.
          endif
          
          if(MAKE)then
             num_lines_2d=num_lines_2d+1
             lines_2d(num_lines_2d)=num_lines_2d !record a new line number
             lines_in_elem(0,num_lines_2d)=lines_in_elem(0,num_lines_2d)+1
             lines_in_elem(lines_in_elem(0,num_lines_2d),num_lines_2d)=ne !line num_lines_2d is in element ne
             elem_lines_2d(4,ne)=num_lines_2d !num_lines_2d is global line # corresponding to local line 4 of ne
             npn(1)=2
             npn(2)=4
             nodes_in_line(2,1,num_lines_2d)=elem_nodes_2d(2,ne) !records 1st node in line
             nodes_in_line(3,1,num_lines_2d)=elem_nodes_2d(4,ne) !records 2nd node in line
             nodes_in_line(1,0,num_lines_2d)=2 !Xi-direction of line segment num_lines_2d
             do nj=1,3
                nodes_in_line(1,nj,num_lines_2d)=4 !type of basis function (1 for linear,4 for cubicHermite)
                do ni1=1,2
                   line_versn_2d(ni1,nj,num_lines_2d)=elem_versn_2d(npn(ni1),ne)
                enddo !n
             enddo !nj
          else !get adjacent element line number
             !WARNING:: this only works if all Xi directions are consistent!!!!
             ne_adjacent=elem_cnct_2d(1,1,ne)
             elem_lines_2d(4,ne)=elem_lines_2d(3,ne_adjacent)
          endif
          
          MAKE=.TRUE.
          ne_adjacent=elem_cnct_2d(2,1,ne)
          if(ne_adjacent.gt.0)then
             if(elem_lines_2d(1,ne_adjacent) /= 0) MAKE=.FALSE.
          endif
          
          if(MAKE)then
             num_lines_2d = num_lines_2d+1
             lines_2d(num_lines_2d) = num_lines_2d !record a new line number
             lines_in_elem(0,num_lines_2d) = lines_in_elem(0,num_lines_2d)+1
             lines_in_elem(lines_in_elem(0,num_lines_2d),num_lines_2d) = ne !line num_lines_2d is in element ne
             elem_lines_2d(2,ne)=num_lines_2d !num_lines_2d is global line # corresponding to local line 2 of ne
             npn(1) = 3
             npn(2) = 4
             nodes_in_line(2,1,num_lines_2d)=elem_nodes_2d(3,ne) !records 1st node in line
             nodes_in_line(3,1,num_lines_2d)=elem_nodes_2d(4,ne) !records 2nd node in line
             nodes_in_line(1,0,num_lines_2d)=1 !Xi-direction of line segment num_lines_2d
             do nj=1,3
                nodes_in_line(1,nj,num_lines_2d)=4 !type of basis function (1 for linear,4 for cubicHermite)
                do ni1=1,2
                   line_versn_2d(ni1,nj,num_lines_2d)=elem_versn_2d(npn(ni1),ne)
                enddo !n
             enddo !nj
          else !get adjacent element line number
             !WARNING:: this only works if all Xi directions are consistent!!!!
             ne_adjacent=elem_cnct_2d(2,1,ne)
             elem_lines_2d(2,ne)=elem_lines_2d(1,ne_adjacent)
          endif
       enddo !ne
    endif
    
    call calc_scale_factors_2d(sf_option)
    
    call enter_exit(sub_name,2)
    
  end subroutine line_segments_for_2d_mesh

!!!#############################################################################

  subroutine evaluate_ordering()
    !*evaluate_ordering:* calculates generations, Horsfield orders,
    ! Strahler orders for a given tree
    !DEC$ ATTRIBUTES DLLEXPORT,ALIAS:"SO_EVALUATE_ORDERING" :: EVALUATE_ORDERING

    ! Local Variables
    integer :: INLETS,ne,ne0,ne2,noelem2,np,np2,nn,num_attach,n_children, &
         n_generation,n_horsfield,OUTLETS,STRAHLER,STRAHLER_ADD,temp1
    LOGICAL :: DISCONNECT,DUPLICATE
    character(len=60) :: sub_name
    
    ! --------------------------------------------------------------------------
    
    sub_name = 'evaluate_ordering'
    call enter_exit(sub_name,1)
    
!!! Calculate branch generations
    elem_ordrs = 0
    maxgen=1
    do ne=1,num_elems
       ne0=elem_cnct(-1,1,ne) !parent
       if(ne0.NE.0)THEN
          n_generation=elem_ordrs(1,ne0) !parent generation
          if(elem_cnct(1,0,ne0).EQ.1)THEN !single daughter
             elem_ordrs(1,ne)=n_generation + (elem_symmetry(ne)-1)
          else if(elem_cnct(1,0,ne0).GE.2)THEN
             elem_ordrs(1,ne)=n_generation+1
          endif
       else
          elem_ordrs(1,ne)=1 !generation 1
       endif
       maxgen=max(maxgen,elem_ordrs(1,ne))
    enddo !noelem

!!! Calculate the branch orders
    do ne=num_elems,1,-1
       n_horsfield=MAX(elem_ordrs(2,ne),1)
       n_children=elem_cnct(1,0,ne) !number of child branches
       if(n_children.EQ.1)THEN
          if(elem_ordrs(1,elem_cnct(1,1,ne)).EQ.0)  n_children=0
       endif
       STRAHLER=0
       STRAHLER_ADD=1
       if(n_children.GE.2)THEN !branch has two or more daughters
          STRAHLER=elem_ordrs(3,elem_cnct(1,1,ne)) !first daughter
          do noelem2=1,n_children !for all daughters
             ne2=elem_cnct(1,noelem2,ne) !global element # of daughter
             temp1=elem_ordrs(2,ne2) !Horsfield order of daughter
             if(temp1.GT.n_horsfield)then
                n_horsfield=temp1
             endif
             if(elem_ordrs(3,ne2).LT.STRAHLER)THEN
                STRAHLER_ADD=0
             else if(elem_ordrs(3,ne2).GT.STRAHLER)THEN
                STRAHLER_ADD=0
                STRAHLER=elem_ordrs(3,ne2) !highest daughter
             endif
          enddo !noelem2 (ne2)
          n_horsfield=n_horsfield+1 !Horsfield ordering
       else if(n_children.EQ.1)THEN
          ne2=elem_cnct(1,1,ne) !local element # of daughter
          n_horsfield=elem_ordrs(2,ne2)+(elem_symmetry(ne)-1)
          STRAHLER_ADD=elem_ordrs(3,ne2)+(elem_symmetry(ne)-1)
       endif !elem_cnct
       elem_ordrs(2,ne)=n_horsfield !store the Horsfield order
       elem_ordrs(3,ne)=STRAHLER+STRAHLER_ADD !Strahler order
    enddo !noelem
    
!!! Check for disconnected nodes and number of inlets and outlets
    DUPLICATE=.FALSE.
    do ne=1,num_elems
       np=elem_nodes(1,ne)
       np2=elem_nodes(2,ne)
       if(np.EQ.np2)THEN
          DUPLICATE=.TRUE.
       endif
    enddo
    
    DISCONNECT=.FALSE.
    INLETS=0
    OUTLETS=0
    do np=1,num_nodes
       num_attach=elems_at_node(np,0)
       if(num_attach.EQ.0)THEN
          DISCONNECT=.TRUE.
       elseif(num_attach.EQ.1)THEN
          ne=elems_at_node(np,1)
          if(elem_cnct(1,0,ne).EQ.0) OUTLETS=OUTLETS+1
          if(elem_cnct(-1,0,ne).EQ.0) INLETS=INLETS+1
       elseif(num_attach.GT.3)THEN
          WRITE(*,*) ' Node ',np,' attached to',num_attach,' elements'
       endif
    enddo
    
    call enter_exit(sub_name,2)
    
  end subroutine evaluate_ordering

!!!#############################################################################

  subroutine set_initial_volume(Gdirn,COV,total_volume,Rmax,Rmin)
    !*set_initial_volume:* assigns a volume to terminal units appended on a
    ! tree structure based on an assumption of a linear gradient in the
    ! gravitational direction with max, min, and COV values defined.
    !DEC$ ATTRIBUTES DLLEXPORT,ALIAS:"SO_SET_INITIAL_VOLUME" :: SET_INITIAL_VOLUME
    
    integer,intent(in) :: Gdirn
    real(dp),intent(in) :: COV,total_volume,Rmax,Rmin
    !     Local parameters
    integer :: ne,np2,nunit
    real(dp) ::  factor_adjust,max_z,min_z,random_number,range_z,&
         volume_estimate,volume_of_tree,Vmax,Vmin,Xi
    character(len=60) :: sub_name

    ! --------------------------------------------------------------------------
    
    sub_name = 'set_initial_volume'
    call enter_exit(sub_name,1)
    
    volume_estimate = 1.0_dp
    volume_of_tree = 0.0_dp
    
    call volume_of_mesh(volume_estimate,volume_of_tree)
    
    random_number=-1.1_dp
    
    Vmax = Rmax * (total_volume-volume_estimate)/elem_units_below(1)
    Vmin = Rmin * (total_volume-volume_estimate)/elem_units_below(1)
    
!!! for each elastic unit find the maximum and minimum coordinates in the Gdirn direction
    max_z=-1.0e+6_dp
    min_z=1.0e+6_dp
    do nunit=1,num_units
       ne=units(nunit)
       np2=elem_nodes(2,ne)
       max_z=MAX(max_z,node_xyz(Gdirn,np2))
       min_z=MIN(min_z,node_xyz(Gdirn,np2))
    enddo !nunit
    
    range_z=abs(max_z-min_z)
    if(abs(range_z).le.1.0e-5_dp) range_z=1.0_dp
    
!!! for each elastic unit allocate a size based on a gradient in the Gdirn direction, and
!!! perturb by a user-defined COV. This should be calling a random number generator.
    do nunit=1,num_units
       ne=units(nunit)
       np2=elem_nodes(2,ne) !end node
       Xi=(node_xyz(Gdirn,np2)-min_z)/range_z
       random_number=random_number+0.1_dp
       if(random_number.GT.1.0_dp) random_number=-1.1_dp
       unit_field(nu_vol,nunit)=(Vmax*Xi+Vmin*(1.0_dp-Xi))*(1.0_dp+COV*random_number)
       unit_field(nu_vt,nunit)=0.0_dp !initialise the tidal volume to a unit
    enddo !nunit
    
    ! correct unit volumes such that total volume is exactly as specified
    call volume_of_mesh(volume_estimate,volume_of_tree)
    factor_adjust = (total_volume-volume_of_tree)/(volume_estimate-volume_of_tree)
    do nunit=1,num_units
       unit_field(nu_vol,nunit) = unit_field(nu_vol,nunit)*factor_adjust
    enddo
    
    write(*,'('' Number of elements is '',I5)') num_elems
    write(*,'('' Initial volume is '',F6.2,'' L'')') total_volume/1.0e+6_dp
    write(*,'('' Deadspace volume is '',F6.1,'' mL'')') volume_of_tree/1.0e+3_dp
    
    call enter_exit(sub_name,2)
    
  end subroutine set_initial_volume

<<<<<<< HEAD
!!!#############################################################################

  subroutine volume_of_mesh(volume_model,volume_tree)
    !*volume_of_mesh:* calculates the volume of an airway mesh including
    ! conducting and respiratory airways
    !DEC$ ATTRIBUTES DLLEXPORT,ALIAS:"SO_VOLUME_OF_MESH" :: VOLUME_OF_MESH
    
    real(dp) :: volume_model,volume_tree
=======
!
!###################################################################################
!
!*volume_of_mesh:* calculates the volume of an airway mesh including conducting and respiratory airways
  subroutine volume_of_mesh(volume_model, volume_tree)
  !DEC$ ATTRIBUTES DLLEXPORT,ALIAS:"SO_VOLUME_OF_MESH" :: VOLUME_OF_MESH

    !     Parameter List
    real(dp) :: volume_model, volume_tree
>>>>>>> a1610af0
    !     Local Variables
    integer :: ne,ne0,nunit
    real(dp),allocatable :: vol_anat(:),vol_below(:)
    character(len=60) :: sub_name

    ! --------------------------------------------------------------------------

    sub_name = 'volume_of_mesh'
    call enter_exit(sub_name,1)
    
    if(.not.allocated(vol_anat)) allocate(vol_anat(num_elems))
    if(.not.allocated(vol_below)) allocate(vol_below(num_elems))
    
    vol_anat = elem_field(ne_vol,1:num_elems) !initialise to branch volume
    vol_below = elem_field(ne_vol,1:num_elems) !initialise to branch volume
<<<<<<< HEAD
    
    do nunit=1,num_units
       ne=units(nunit)
       vol_below(ne) = vol_below(ne) + unit_field(nu_vol,nunit) !add elastic unit volume
    enddo !nunit
    
    do ne=num_elems,2,-1
       ne0=elem_cnct(-1,1,ne)
       vol_anat(ne0) = vol_anat(ne0) + DBLE(elem_symmetry(ne))*vol_anat(ne)
       vol_below(ne0) = vol_below(ne0) + DBLE(elem_symmetry(ne))*vol_below(ne)
    enddo !noelem
    
    volume_model = vol_below(1)
    volume_tree = vol_anat(1)
    
=======

    do nunit = 1,num_units
       ne = units(nunit)
       if(ne.ne.0) vol_below(ne) = vol_below(ne) + unit_field(nu_vol,nunit) !add elastic unit volume
    enddo !nunit

    do ne = num_elems,2,-1
       ne0 = elem_cnct(-1,1,ne)
!!! don't include the respiratory airways (already included via lumped units). multiply
!!! by the element type (0 for respiratory) to account for this
       vol_anat(ne0) = vol_anat(ne0) + dble(elem_symmetry(ne))*dble(elem_ordrs(no_type,ne))*vol_anat(ne)
       vol_below(ne0) = vol_below(ne0) + dble(elem_symmetry(ne))*dble(elem_ordrs(no_type,ne))*vol_below(ne)
    enddo !noelem

    elem_field(ne_vd_bel,:) = vol_anat(:)
    elem_field(ne_vol_bel,:) = vol_below(:)
    volume_model = elem_field(ne_vol_bel,1)
    volume_tree = elem_field(ne_vd_bel,1)

>>>>>>> a1610af0
    deallocate(vol_anat)
    deallocate(vol_below)
    
    call enter_exit(sub_name,2)
    
  end subroutine volume_of_mesh

!!!#############################################################################

  subroutine write_geo_file(type, filename)
    !*write_geo_file:* converts a surface mesh (created using make_2d_vessel_from_1d)
    ! into a gmsh formatted mesh and writes to file. 
    ! options on 'type': 1== single layered surface mesh of the vessel wall
    !                    2== double-layered thick-walled volume mesh of vessel wall
    !                    3== volume mesh of vessel lumen
    !DEC$ ATTRIBUTES DLLEXPORT,ALIAS:"SO_WRITE_GEO_FILE" :: WRITE_GEO_FILE

    integer,intent(in) :: type
    character(len=*),intent(in) :: filename
    !     Local parameters
    integer :: j, ncount_loop = 0, ncount_point = 0, ncount_spline = 0, &
         nl_offset,np,np_offset
    integer,parameter :: ifile = 10
    integer,allocatable :: element_spline(:,:),elem_surfaces(:,:)
    real(dp),parameter :: lc0 = 1.0_dp, lc1 = 1.0_dp
    real(dp),allocatable :: node_xyz_offset(:,:)
    character(len=200) :: opfile
    character(len=60) :: sub_name

    ! --------------------------------------------------------------------------
    
    sub_name = 'write_geo_file'
    call enter_exit(sub_name,1)

    opfile = trim(filename)//'.geo'
    open(10, file=opfile, status='replace')
      
    write(ifile,'(''/***********************'')')
    write(ifile,'(''*'')')
    write(ifile,'(''* Conversion of LungSim to GMSH'')')
    write(ifile,'(''*'')')
    write(ifile,'(''***********************/'')')
    
    write(ifile,'(/''lc ='',f8.4,'';'')') lc0
    write(ifile,'(/''sc ='',f8.4,'';'')') lc1
    write(ifile,'(/)')

    allocate(element_spline(4,num_elems_2d*2))
    allocate(elem_surfaces(5,num_elems_2d))
    element_spline = 0
    elem_surfaces = 0
    ncount_spline = 0 
    np_offset = 0

    if(type.eq.1)then
!!! write out a surface mesh that describes a structured vessel surface
       call write_surface_geo(element_spline,elem_surfaces,ifile,ncount_point, &
            ncount_loop,ncount_spline,np_offset)
       
    else if(type.eq.2)then
!!! write out a volume that encloses a thick-walled vessel tree. Make a gmsh .geo file
!!! for the surface of the tree, then copy, scale, and translate to get an 'outer shell'.
!!! Join the inner and outer shells at the entry and exits.

       allocate(node_xyz_offset(3,num_nodes_2d))
       node_xyz_offset = 0.0_dp
       call write_surface_geo(element_spline,elem_surfaces,ifile,ncount_point, &
            ncount_loop,ncount_spline,np_offset)
       call geo_node_offset(node_xyz_offset)

       do np = 1,num_nodes_2d
          forall (j = 1:3) node_xyz_2d(1,1,j,np) = node_xyz_2d(1,1,j,np) &
               + node_xyz_offset(j,np)
       enddo
       np_offset = ncount_point
       nl_offset = ncount_spline
       call write_surface_geo(element_spline,elem_surfaces,ifile,ncount_point, &
            ncount_loop,ncount_spline,np_offset)
       do np = 1,num_nodes_2d
          forall (j = 1:3) node_xyz_2d(1,1,j,np) = node_xyz_2d(1,1,j,np) &
               - node_xyz_offset(j,np)
       enddo
       ! cap the entry and exits
       call geo_entry_exit_cap(element_spline,ifile,ncount_loop, &
            ncount_spline,np_offset,nl_offset)
       deallocate(node_xyz_offset)

    else if(type.eq.3)then
!!! write out a volume mesh for the vessel lumen, where the vessel surface mesh is the
!!! exterior. Make a .gmsh file that includes the vessel surfaces, surfaces that join to a vessel
!!! centreline, and surfaces that 'cap' each vessel segment entry and exit.

       call write_surface_geo(element_spline,elem_surfaces,ifile,ncount_point, &
            ncount_loop,ncount_spline,np_offset)
       call write_3d_geo(element_spline,elem_surfaces,ifile,ncount_point, &
            ncount_loop,ncount_spline)
    endif

    deallocate(element_spline)
    deallocate(elem_surfaces)
    close(ifile)

    call enter_exit(sub_name,2)
    
  end subroutine write_geo_file
  
!!!#############################################################################
  
  function get_final_real(string)
    !*get_final_real:* gets the last real number on a string

    character,intent(in) :: string*(*)
    ! Local parameters
    integer :: ibeg,iend
    real(dp) :: rsign,rtemp,get_final_real
    character :: sub_string*(40)
    
    ! --------------------------------------------------------------------------
    
    iend=len(string) !get the length of the string
    ibeg=index(string,":")+1 !get location of real in string
    sub_string = adjustl(string(ibeg:iend)) ! get the characters beyond :
    iend=len(sub_string) !get the length of the sub-string
    if(sub_string(1:1).eq.'-')then !check whether negative
       rsign=-1.0_dp
       ibeg=2
    else
       rsign=1.0_dp
       ibeg=1
    endif
   
    read (sub_string(ibeg:iend), * ) rtemp !get real value
    rtemp=rtemp*rsign !apply sign to number
    
    get_final_real=rtemp !return the real value
    
  end function get_final_real

!!!#############################################################################

  subroutine get_final_string(string,rtemp)
    !*get_final_string:* gets the last set of characters surrounded
    !  by whitespace in a string

    character, intent(in) :: string*(*)
    ! Local parameters
    integer :: ibeg,iend
    real(dp), intent(out) :: rtemp
    real(dp) :: rsign
    character :: sub_string*(40)
    character(len=60) :: sub_name

    ! --------------------------------------------------------------------------
    
    sub_name = 'get_final_string'
    call enter_exit(sub_name,1)
    
    iend=len(string) !get the length of the string
    ibeg=index(string,":")+1 !get location of real in string
    sub_string = adjustl(string(ibeg:iend)) ! get the characters beyond :
    iend=len(sub_string) !get the length of the sub-string
    if(sub_string(1:1).eq.'-')then !check whether negative
       rsign=-1.0_dp
       ibeg=2
    else
       rsign=1.0_dp
       ibeg=1
    endif
    read (sub_string(ibeg:iend), '(D25.17)' ) rtemp !get real value
    rtemp=rtemp*rsign !apply sign to number
    
    call enter_exit(sub_name,2)

  end subroutine get_final_string

!!!#############################################################################

  subroutine get_local_node(np_global,np_local)
    !*get_local_node:* gets the local node number for a given global node

    integer,intent(in) :: np_global
    integer,intent(out) :: np_local
    ! Local parameters
    integer :: np
    logical :: found
    character(len=60) :: sub_name

    ! --------------------------------------------------------------------------
    
    sub_name = 'get_local_node'
    call enter_exit(sub_name,1)
    
    np=1
    found=.false.
    do while (.not.found)
       if(nodes(np).eq.np_global)then
          found=.true.
       elseif(np.gt.num_nodes)then
          found = .true.
          write(*,'('' Global node '',I6,'' not in node list'')') np_global
          read(*,*)
       else
          np=np+1
       endif
    enddo
    
    np_local = np

    call enter_exit(sub_name,2)

  end subroutine get_local_node
  
!!!#############################################################################

  subroutine geo_entry_exit_cap(element_spline,ifile,ncount_loop, &
       ncount_spline,np_offset,nl_offset)

    integer,intent(in) :: element_spline(:,:),ifile,np_offset,nl_offset
    integer :: ncount_loop,ncount_spline
    ! Local variables
    integer :: k,line1,line2,line3,line4,ne,np1,np2
    character(len=60) :: sub_name

    ! --------------------------------------------------------------------------
    
    sub_name = 'geo_entry_exit_cap'
    call enter_exit(sub_name,1)
        
    ne = 1
    do while (ne.le.num_elems_2d)
       
       if(elem_cnct_2d(-2,0,ne).eq.0)then
          do k = 0,3
             np1 = elem_nodes_2d(1,ne+k)
             np2 = np1 + np_offset
             ncount_spline = ncount_spline + 1
             write(10,'(''Line('',I8,'') = {'',I8,'','',I8,''};'')') &
                  ncount_spline,np1,np2
          enddo
          do k = 0,3
             line1 = element_spline(1,ne+k) - nl_offset
             line3 = -element_spline(1,ne+k)
             if(k.lt.3)then
                line2 = ncount_spline + k - 2
                line4 = -(line2 - 1)
             else
                line2 = ncount_spline - 3 ! first new line
                line4 = -ncount_spline
             endif
             ncount_loop = ncount_loop + 1
             write(ifile,'(''Line Loop('',i8,'') = {'',i8,'','',i8, &
                  &'','',i8,'','',i8,''};'')') &
                  ncount_loop, line1, line2, line3, line4
             ncount_loop = ncount_loop + 1
             write(ifile,'(''Surface('',I8,'') = {'',I8,''};'')') &
                  ncount_loop, ncount_loop - 1
          enddo
       endif
       
       if(elem_cnct_2d(2,0,ne).eq.0)then
          do k = 0,3
             np1 = elem_nodes_2d(3,ne+k)
             np2 = np1 + np_offset
             ncount_spline = ncount_spline + 1
             write(10,'(''Line('',I8,'') = {'',I8,'','',I8,''};'')') &
                  ncount_spline,np1,np2
          enddo
          do k = 0,3
             line1 = -element_spline(3,ne+k) - nl_offset
             line3 = -element_spline(3,ne+k)
             if(k.lt.3)then
                line2 = ncount_spline + k - 2
                line4 = -(line2 - 1)
             else
                line2 = ncount_spline - 3 ! first new line
                line4 = -ncount_spline
             endif
             ncount_loop = ncount_loop + 1
             write(ifile,'(''Line Loop('',i8,'') = {'',i8,'','',i8,'','' &
                  &,i8,'','',i8,''};'')') &
                  ncount_loop, line1, line2, line3, line4
             ncount_loop = ncount_loop + 1
             write(ifile,'(''Surface('',I8,'') = {'',I8,''};'')') &
                  ncount_loop, ncount_loop - 1
          enddo
       endif
       
       ne = ne + 4
    enddo

    call enter_exit(sub_name,2)
    
  end subroutine geo_entry_exit_cap

!!!#############################################################################

  subroutine geo_node_offset(node_xyz_offset)
    
    real(dp) :: node_xyz_offset(:,:)
    ! Local variables
    integer:: j,k,ne,np1
    real(dp) :: point_temp(3),point_xyz_centre(3),wall_thickness
    character(len=60) :: sub_name
    
    ! --------------------------------------------------------------------------
    
    sub_name = 'geo_node_offset'
    call enter_exit(sub_name,1)
        
    ne = 1
    do while (ne.le.num_elems_2d)
       
!!!....nodes at model entry
       if(elem_cnct_2d(-2,0,ne).eq.0)then
          point_xyz_centre(:) = 0.0_dp
          do k = 0,3
             np1 = elem_nodes_2d(1,ne+k)
             forall (j = 1:3) point_xyz_centre(j) = point_xyz_centre(j) + &
                  0.25_dp * node_xyz_2d(1,1,j,np1)
          enddo
          point_temp(1:3) = node_xyz_2d(1,1,1:3,elem_nodes_2d(1,ne)) ! location of first ring node
          wall_thickness = &
               0.2_dp * distance_between_points(point_xyz_centre,point_temp)
          do k = 0,3
             np1 = elem_nodes_2d(1,ne+k)
             point_temp(1:3) = node_xyz_2d(1,1,1:3,np1)
             node_xyz_offset(:,np1) = wall_thickness * &
                  direction_point_to_point(point_xyz_centre,point_temp) 
          enddo  ! k
       endif  ! elem_cnct
       
!!!....nodes at Xi2=1 ends of 'rings'
       point_xyz_centre(:) = 0.0_dp
       do k = 0,3
          np1 = elem_nodes_2d(3,ne+k)
          forall (j = 1:3) point_xyz_centre(j) = point_xyz_centre(j) &
               + 0.25_dp * node_xyz_2d(1,1,j,np1)
       enddo
       point_temp(1:3) = node_xyz_2d(1,1,1:3,elem_nodes_2d(3,ne)) ! location of first ring node
       wall_thickness = 0.2_dp * &
            distance_between_points(point_xyz_centre,point_temp)
       do k = 0,3
          np1 = elem_nodes_2d(3,ne+k)
          point_temp(1:3) = node_xyz_2d(1,1,1:3,np1)
          node_xyz_offset(:,np1) = wall_thickness * &
               direction_point_to_point(point_xyz_centre,point_temp)
       enddo  ! k

!!!....check for crux node
       if(node_versn_2d(elem_nodes_2d(3,ne)).eq.6.or. &
            node_versn_2d(elem_nodes_2d(4,ne)).eq.6)then
          np1 = elem_nodes_2d(3,ne+3) + 1   ! number of crux node
          point_temp(1:3) = node_xyz_2d(1,1,1:3,np1)
          node_xyz_offset(:,np1) =  wall_thickness * &
               direction_point_to_point(point_xyz_centre,point_temp)
       endif

       ne = ne + 4
       
    enddo ! while (ne.le.num_elems_2d)
    
    call enter_exit(sub_name,2)
    
  end subroutine geo_node_offset
  
!!!#############################################################################

  subroutine group_elem_parent_term(ne_parent)
    !*group_elem_parent_term:* group the terminal elements that sit distal to
    !  a given parent element (ne_parent)
    !DEC$ ATTRIBUTES DLLEXPORT,ALIAS:"SO_GROUP_ELEM_PARENT_TERM" :: GROUP_ELEM_PARENT_TERM
    
    integer,intent(in) :: ne_parent  ! the parent element number
    ! Local Variables
    integer :: ne,ne_count,noelem,num_parents
    integer,allocatable :: templist(:)
    character(len=60) :: sub_name
    
    ! --------------------------------------------------------------------------

    sub_name = 'group_elem_parent_term'
    call enter_exit(sub_name,1)
    
    allocate(templist(num_elems))
    if(.not.allocated(parentlist)) allocate(parentlist(num_elems))
    
    !reset the list of parent elements to zero
    call group_elem_by_parent(ne_parent,templist)
    
    ne_count=count(templist.ne.0)
    num_parents=0
    parentlist=0
    
    do noelem=1,ne_count
       ne = templist(noelem)
       if(elem_cnct(1,0,ne).eq.0)then
          num_parents=num_parents+1
          parentlist(num_parents)=ne
       endif !elem_cnct
    enddo !noelem
    
    deallocate(templist)
    
    call enter_exit(sub_name,2)
    
  end subroutine group_elem_parent_term
  
!!!#############################################################################

  subroutine group_elem_by_parent(ne_parent,elemlist)
    !*group_elem_by_parent:* group elements that sit distal to a given
    ! parent element (ne_parent)

    integer,intent(in) :: ne_parent  ! the parent element number
    integer :: elemlist(:)
    ! Local Variables
    integer :: nt_bns,ne_count,num_nodes,m,n,ne0
    integer,allocatable :: ne_old(:),ne_temp(:)
    character(len=60) :: sub_name

    ! --------------------------------------------------------------------------
    
    sub_name='group_elem_by_parent'
    call enter_exit(sub_name,1)
    
    elemlist = 0
    allocate(ne_old(size(elemlist)))
    allocate(ne_temp(size(elemlist)))
    
    nt_bns=1
    ne_old(1) = ne_parent
    ne_count = 1
    elemlist(ne_count)=ne_parent
    
    do while(nt_bns.ne.0)
       num_nodes=nt_bns
       nt_bns=0
       do m=1,num_nodes
          ne0=ne_old(m) !parent global element number
          do n=1,elem_cnct(1,0,ne0) !for each daughter branch
             nt_bns=nt_bns+1
             ne_temp(nt_bns)=elem_cnct(1,n,ne0)
          enddo !n
       enddo !m
       do n=1,nt_bns
          ne_old(n)=ne_temp(n) !updates list of previous generation element numbers
          ne_count=ne_count+1
          elemlist(ne_count)=ne_temp(n)
       enddo !n
    enddo !while
    
    deallocate(ne_old)
    deallocate(ne_temp)
    
    call enter_exit(sub_name,2)
    
  end subroutine group_elem_by_parent

!!!#############################################################################
  
  subroutine reallocate_node_elem_arrays(num_elems_new,num_nodes_new)
    !*reallocate_node_elem_arrays:* Reallocates the size of geometric
    ! arrays when modifying geometries

    integer,intent(in) :: num_elems_new,num_nodes_new
    ! Local variables
    integer,allocatable :: nodelem_temp(:),enodes_temp(:,:),enodes_temp2(:,:,:)
    real(dp),allocatable :: xyz_temp(:,:),rnodes_temp(:,:)
    logical,allocatable :: exp_temp(:)
    character(len=60) :: sub_name

    ! --------------------------------------------------------------------------

    sub_name = 'reallocate_node_elem_arrays'
    call enter_exit(sub_name,1)
    
    allocate(nodelem_temp(num_nodes))
    nodelem_temp = nodes ! copy to temporary array
    deallocate(nodes) !deallocate initially allocated memory
    allocate(nodes(num_nodes_new))
    nodes(1:num_nodes)=nodelem_temp(1:num_nodes)
    deallocate(nodelem_temp) !deallocate the temporary array
    
    allocate(xyz_temp(3,num_nodes))
    xyz_temp=node_xyz
    deallocate(node_xyz)
    allocate(node_xyz(3,num_nodes_new))
    node_xyz(1:3,1:num_nodes)=xyz_temp(1:3,1:num_nodes)
    
    allocate(nodelem_temp(num_elems))
    nodelem_temp = elems ! copy to temporary array
    deallocate(elems) !deallocate initially allocated memory
    allocate(elems(num_elems_new))
    elems(1:num_elems)=nodelem_temp(1:num_elems)
    deallocate(nodelem_temp) !deallocate the temporary array
    
    allocate(enodes_temp(2,num_elems))
    enodes_temp=elem_nodes
    deallocate(elem_nodes)
    allocate(elem_nodes(2,num_elems_new))
    elem_nodes(1:2,1:num_elems)=enodes_temp(1:2,1:num_elems)
    deallocate(enodes_temp)
    
    if(allocated(elem_field).and.num_ne.gt.0)then
       allocate(rnodes_temp(num_ne,num_elems))
       rnodes_temp=elem_field
       deallocate(elem_field)
       allocate(elem_field(num_ne,num_elems_new))
       elem_field(1:num_ne,1:num_elems)=rnodes_temp(1:num_ne,1:num_elems)
       deallocate(rnodes_temp)
       elem_field(1:num_ne,num_elems+1:num_elems_new) = 0.0_dp
    endif
    
    allocate(rnodes_temp(3,num_elems))
    rnodes_temp=elem_direction
    deallocate(elem_direction)
    allocate(elem_direction(3,num_elems_new))
    elem_direction(1:3,1:num_elems)=rnodes_temp(1:3,1:num_elems)
    deallocate(rnodes_temp)
    elem_direction(1:3,num_elems+1:num_elems_new) = 0.0_dp
    
    if(allocated(node_field).and.num_nj.gt.0)then
       allocate(rnodes_temp(num_nj,num_nodes))
       rnodes_temp=node_field
       deallocate(node_field)
       allocate(node_field(num_nj,num_nodes_new))
       node_field(1:num_nj,1:num_nodes)=rnodes_temp(1:num_nj,1:num_nodes)
       deallocate(rnodes_temp)
       node_field(1:num_nj,num_nodes+1:num_nodes_new)=0.0_dp
    endif
    
    allocate(nodelem_temp(num_elems))
    nodelem_temp = elem_symmetry ! copy to temporary array
    deallocate(elem_symmetry) !deallocate initially allocated memory
    allocate(elem_symmetry(num_elems_new))
    elem_symmetry(1:num_elems)=nodelem_temp(1:num_elems)
    deallocate(nodelem_temp) !deallocate the temporary array
    elem_symmetry(num_elems+1:num_elems_new)=1
    
    allocate(enodes_temp2(-1:1,0:2,0:num_elems))
    enodes_temp2=elem_cnct
    deallocate(elem_cnct)
    allocate(elem_cnct(-1:1,0:2,0:num_elems_new))
    elem_cnct(-1:1,0:2,0:num_elems)=enodes_temp2(-1:1,0:2,0:num_elems)
    deallocate(enodes_temp2)
    elem_cnct(-1:1,0:2,num_elems+1:num_elems_new) = 0
    
    allocate(enodes_temp(num_ord,num_elems))
    enodes_temp=elem_ordrs
    deallocate(elem_ordrs)
    allocate(elem_ordrs(num_ord,num_elems_new))
    elem_ordrs(1:num_ord,1:num_elems)=enodes_temp(1:num_ord,1:num_elems)
    deallocate(enodes_temp)
    elem_ordrs(1:num_ord,num_elems+1:num_elems_new) = 0
    
    if(allocated(elem_units_below).and.num_nu.gt.0)then
       allocate(nodelem_temp(num_elems))
       nodelem_temp=elem_units_below
       deallocate(elem_units_below)
       allocate(elem_units_below(num_elems_new))
       elem_units_below(1:num_elems)=nodelem_temp(1:num_elems)
       deallocate(nodelem_temp)
       elem_units_below(num_elems+1:num_elems_new)=0
    endif
    
    allocate(enodes_temp(num_nodes,0:3))
    enodes_temp=elems_at_node
    deallocate(elems_at_node)
    allocate(elems_at_node(num_nodes_new,0:3))
    elems_at_node(1:num_nodes,0:3)=enodes_temp(1:num_nodes,0:3)
    deallocate(enodes_temp)
    elems_at_node(num_nodes+1:num_nodes_new,0:3)=0
    
    if(model_type.eq.'gas_mix')then
       allocate(exp_temp(num_elems))
       exp_temp = expansile
       deallocate(expansile)
       allocate(expansile(num_elems_new))
       expansile(1:num_elems)=exp_temp(1:num_elems)
       deallocate(exp_temp)
       expansile(num_elems+1:num_elems_new)=.false.
    endif
    
    call enter_exit(sub_name,2)
    
  end subroutine reallocate_node_elem_arrays
  
!!!#############################################################################
  
  function get_local_node_f(ndimension,np_global) result(get_local_node)
    
    integer,intent(in) :: ndimension,np_global
    ! Local variables
    integer :: np
    integer :: get_local_node
    logical :: found

    ! --------------------------------------------------------------------------

    found = .false.
    np = 0
    
    select case (ndimension)
       
    case(1)
       do while (.not.found)
          np=np+1
          if(np.gt.num_nodes) then
             found = .true.
             write(*,'('' Warning: local node not found for global node'',I6)') np_global
          endif
          if(np_global.eq.nodes(np))then
             get_local_node = np
             found = .true.
          endif
       enddo
       
    case(2)
       do while (.not.found)
          np=np+1
          if(np.gt.num_nodes_2d) then
             found = .true.
             write(*,'('' Warning: local node not found for global node'',I6)') np_global
             read(*,*)
          endif
          if(np_global.eq.nodes_2d(np))then
             get_local_node = np
             found = .true.
          endif
       enddo
       
    end select
    
  end function get_local_node_f
  
!!!#############################################################################
  
  function get_final_integer(string)
    !*get_final_integer*
    
    character,intent(in) :: string*(*)
    ! Local parameters
    integer :: ibeg,iend,ierror,nsign,ntemp
    character :: sub_string*(40)
    integer :: get_final_integer
    
    ! --------------------------------------------------------------------------
    
    iend=len(string) !get the length of the string
    ibeg=index(string,":")+1 !get location of integer in string, follows ":"
    sub_string = adjustl(string(ibeg:iend)) ! get the characters beyond ":"
    iend=len(sub_string) !length of the sub-string
    if(sub_string(1:1).eq.'-')then !check for negative sign
       nsign=-1
       ibeg=2
    else
       nsign=1
       ibeg=1
    endif
    
    read (sub_string(ibeg:iend), '(i10)', iostat=ierror ) ntemp !get integer values
    if(ierror.gt.0)then
       !... something wrong with data
       write(*,'(''Data read error'')')
       write(*,'(a)') sub_string(ibeg:iend)
    endif
    ntemp=ntemp*nsign !apply sign to number
    
    get_final_integer=ntemp !return the integer value
    
  end function get_final_integer
  
!!!#############################################################################
  
  subroutine get_four_nodes(ne,string)

    integer, intent(in) :: ne
    character(len=132), intent(in) :: string
    ! Local variables
    integer :: ibeg,iend,i_ss_end,nn,np_global
    character(len=40) :: sub_string
    character(len=60) :: sub_name

    ! --------------------------------------------------------------------------

    sub_name = 'get_four_nodes'
    call enter_exit(sub_name,1)

    iend=len(string)
    ibeg=index(string,":")+1 !get location of first integer in string
    sub_string = adjustl(string(ibeg:iend)) ! get the characters beyond : and remove the leading blanks
    i_ss_end=len(sub_string) !get the end location of the sub-string
    
    ibeg=1
    do nn=1,4
       iend=index(sub_string," ") !get location of first blank in sub-string
       read (sub_string(ibeg:iend-1), '(i7)' ) np_global
       sub_string = adjustl(sub_string(iend:i_ss_end)) ! get chars beyond blank, remove leading blanks
       elem_nodes_2d(nn,ne)=get_local_node_f(2,np_global)
    enddo ! nn

    call enter_exit(sub_name,2)
    
  end subroutine get_four_nodes
  
!!!#############################################################################

  subroutine redistribute_mesh_nodes_2d_from_1d

    integer :: i,j,k,ne,nelist(20),ne_adjacent,np,nplist(20),np_adjacent,np_last,num_list, &
         ring1_nodes(4)
    real(dp) :: displace_length,distance_to_crux,distance_to_crux_last,line_length, &
         nedirection(3,20),point1(3),point2(3),point3(3),point4(3),vector(3)
    logical :: continue
    character(len=60) :: sub_name

    ! --------------------------------------------------------------------------
    
    sub_name = 'redistribute_mesh_nodes_2d_from_1d'
    call enter_exit(sub_name,1)

    nplist = 0
    nelist = 0

    np = 1
    do while (np.le.num_nodes_2d) ! run through all of the 2d mesh nodes
       ! use the 'front' bifurcation node to identify the crux node (based on the
       ! template structure that we used to set up the bifurcations). Crux node
       ! must be at front_node + 3.
       if(node_versn_2d(np).eq.6)then   ! this is the 'front' node at a bifurcation
          np = np + 3   ! this is the node number for the 'crux' node
          do i = 1,2 ! for each of the two branches that the bifurcation leads to
             ne = elems_at_node_2d(np,2*i-1)   ! get the first (and then third) element that node np (crux) is in
             num_list = 1                      ! count the number of 'rings' of nodes between bifurcations
             nelist(num_list) = ne             ! record the first (and third) element number ne
             np_adjacent = elem_nodes_2d(4,ne) ! node number in the +Xi2 direction (along the branch)
             nplist(num_list) = np_adjacent    ! the node number along the line from one bifurcation to the next
             ! get coordinates for three of the points on the first 'ring' that is in the direction of the
             ! branch. Not straightforward when at a bifurcation.
             point1(1:3) = node_xyz_2d(1,1,1:3,np_adjacent)
             point2(1:3) = node_xyz_2d(1,1,1:3,elem_nodes_2d(3,ne))
             point3(1:3) = node_xyz_2d(1,1,1:3,elem_nodes_2d(3,elem_cnct_2d(-1,1,ne)))
             point4(1:3) = node_xyz_2d(1,1,1:3,np)   ! the location of the crux node
             ! calculate the distance from the crux (point4) to the plane of first adjacent ring
             line_length = distance_from_plane_to_point(point1,point2,point3,point4)
             
             point1(1:3) = node_xyz_2d(1,1,1:3,np-1)   ! the location of the 'back' node of bifurcation
!!             ! calculate the line length from back node to a point on the first ring
!!             distance_to_crux_last = distance_between_points(point1,point2)
             
             continue = .true.
             do while(continue)   ! keep going: note that bifurcation will have > 1 version at nodes
                if(elem_cnct_2d(2,0,ne).eq.0)then ! no adjacent 2d elements in Xi+2 direction
                   continue = .false.
                else
                   ne = elem_cnct_2d(2,1,ne)        ! get the next adjacent element in Xi+2 direction
                   num_list = num_list + 1 ! the number of 'rings' between bifurcations
                   nelist(num_list) = ne ! the element number of the adjacent element
                   np_last = np_adjacent   ! store the previous node number
                   np_adjacent = elem_nodes_2d(4,ne) ! the next node on the line
                   nplist(num_list) = np_adjacent    ! the node number on the line from one bifurcation to the next
                   ! calculate the distance between adjacent rings
                   point1(1:3) = node_xyz_2d(1,1,1:3,np_last)      ! coordinates of node on previous ring
                   point2(1:3) = node_xyz_2d(1,1,1:3,np_adjacent)  ! coordinate of node on current ring
                   line_length = line_length + &
                        distance_between_points(point1,point2)  ! sum distance between rings
                   ! calculate the direction between connected nodes on rings
                   vector(1:3) = node_xyz_2d(1,1,1:3,np_adjacent) - &
                        node_xyz_2d(1,1,1:3,np_last)
                   vector = unit_vector(vector)
                   nedirection(1:3,num_list-1) = vector(1:3)  ! store the direction
                   ! continue until the next bifurcation is detected (nodes with > 1 version)                   
                   if(node_versn_2d(np_adjacent).ne.1) continue = .false.
                endif
             enddo

             line_length = line_length/real(num_list) ! this is the length to redistribute rings to
             
!!!          adjust the location of the nodes in each 'ring'
             do j = 1,num_list - 1   ! only adjust the rings that are between bifns: last 'ring' is actually the next bifn
                
                ! first get the list of nodes in the ring
                ring1_nodes(1) = nplist(j)
                ne_adjacent = elem_cnct_2d(1,1,nelist(j)) ! get the next element in the +Xi1 direction
                do k = 2,4
                   ring1_nodes(k) = elem_nodes_2d(4,ne_adjacent)
                   ne_adjacent = elem_cnct_2d(1,1,ne_adjacent) ! get the next element in the +Xi1 direction
                enddo ! k
                
                ! assume that the direction for adjustment is defined by location of adjacent rings
                vector(1:3) = nedirection(1:3,j)
                
                ! calculate the ring displacement = j*line_length - (distance from crux)
                point1(1:3) = node_xyz_2d(1,1,1:3,ring1_nodes(1))
                point2(1:3) = node_xyz_2d(1,1,1:3,ring1_nodes(2))
                point3(1:3) = node_xyz_2d(1,1,1:3,ring1_nodes(3))
                point4(1:3) = node_xyz_2d(1,1,1:3,np)
                displace_length = real(j) * line_length - &
                     distance_from_plane_to_point(point1,point2,point3,point4)
                
                ! update the location of the four nodes in the current ring
                do k = 1,4
                   node_xyz_2d(1,1,1:3,ring1_nodes(k)) = &
                        node_xyz_2d(1,1,1:3,ring1_nodes(k)) + &
                        vector(1:3) * displace_length
                enddo
             enddo ! j
          enddo ! i
       endif
       np = np + 1 ! increment to check the next node
    enddo
    
    call enter_exit(sub_name,2)
    
  end subroutine redistribute_mesh_nodes_2d_from_1d

!!!#############################################################################
  
  function inlist(item,ilist)
    
    integer :: item,ilist(:)
    ! Local variables
    integer :: n
    logical :: inlist

    ! --------------------------------------------------------------------------

    inlist = .false.
    do n=1,size(ilist)
       if(item == ilist(n)) inlist = .true.
    enddo
    
  end function inlist
  
!!!#############################################################################
  
  function coord_at_xi(ne,xi,basis)
    
    integer,intent(in) :: ne
    real(dp),intent(in) :: xi(:)
    character(len=*),intent(in) :: basis
    ! Local Variables
    integer :: nn,nv
    real(dp) :: phi(4),phi_10(2),phi_11(2),phi_20(2),phi_21(2),x(4,3,4)
    real(dp) :: coord_at_xi(3)

    ! --------------------------------------------------------------------------
    
    select case (basis)
    case('linear')
       forall (nn=1:4) x(1,1:3,nn) = node_xyz_2d(1,1,1:3,elem_nodes_2d(nn,ne))
       phi(1) = (1.0_dp - xi(1))*(1.0_dp - xi(2))
       phi(2) = xi(1)*(1.0_dp - xi(2))
       phi(3) = (1.0_dp - xi(1))*xi(2)
       phi(4) = xi(1)*xi(2)
       
       coord_at_xi(1:3) = phi(1)*x(1,1:3,1)+phi(2)*x(1,1:3,2)+phi(3)* &
            x(1,1:3,3)+phi(4)*x(1,1:3,4)
       
    case('hermite')
       do nn=1,4
          nv = elem_versn_2d(nn,ne)
          x(1:4,1:3,nn) = node_xyz_2d(1:4,nv,1:3,elem_nodes_2d(nn,ne))
       enddo
       phi_10(1) = (2.0_dp*xi(1)-3.0_dp)*xi(1)*xi(1)+1.0_dp  ! 2xi^3-3xi^2+1
       phi_10(2) = (2.0_dp*xi(2)-3.0_dp)*xi(2)*xi(2)+1.0_dp  ! 2xi^3-3xi^2+1
       phi_20(1) = xi(1)*xi(1)*(3.0_dp-2.0_dp*xi(1))         ! -2xi^3+3xi^2
       phi_20(2) = xi(2)*xi(2)*(3.0_dp-2.0_dp*xi(2))         ! -2xi^3+3xi^2
       phi_11(1) = ((xi(1)-2.0_dp)*xi(1)+1.0_dp)*xi(1)       ! xi^3-2xi^2+xi
       phi_11(2) = ((xi(2)-2.0_dp)*xi(2)+1.0_dp)*xi(2)       ! xi^3-2xi^2+xi
       phi_21(1) = xi(1)*xi(1)*(xi(1)-1.0_dp)                ! xi^3-xi^2
       phi_21(2) = xi(2)*xi(2)*(xi(2)-1.0_dp)                ! xi^3-xi^2
       coord_at_xi(1:3) = phi_10(1)*phi_10(2)*x(1,1:3,1) &
            + phi_20(1)*phi_10(2)*x(1,1:3,2) &
            + phi_10(1)*phi_20(2)*x(1,1:3,3) &
            + phi_20(1)*phi_20(2)*x(1,1:3,4) &
            + phi_11(1)*phi_10(2)*x(2,1:3,1) &
            + phi_21(1)*phi_10(2)*x(2,1:3,2) &
            + phi_11(1)*phi_20(2)*x(2,1:3,3) &
            + phi_21(1)*phi_20(2)*x(2,1:3,4) &
            + phi_10(1)*phi_11(2)*x(3,1:3,1) &
            + phi_20(1)*phi_11(2)*x(3,1:3,2) &
            + phi_10(1)*phi_21(2)*x(3,1:3,3) &
            + phi_20(1)*phi_21(2)*x(3,1:3,4) &
            + phi_11(1)*phi_11(2)*x(4,1:3,1) &
            + phi_21(1)*phi_11(2)*x(4,1:3,2) &
            + phi_11(1)*phi_21(2)*x(4,1:3,3) &
            + phi_21(1)*phi_21(2)*x(4,1:3,4)
    end select
    
  end function coord_at_xi
  
!!!#############################################################################

  function get_local_elem(ne_global)

!!! dummy arguments
    integer,intent(in) :: ne_global
!!! local variables
    integer :: ne
    integer :: get_local_elem

    ! --------------------------------------------------------------------------

    do ne=1,num_elems_2d
       if(ne_global.eq.elems_2d(ne)) get_local_elem = ne
    enddo

  end function get_local_elem

!!!#############################################################################

  function get_local_elem_1d(ne_global)

    integer,intent(in) :: ne_global
    ! Local variables
    integer :: ne
    integer :: get_local_elem_1d

    ! --------------------------------------------------------------------------

    get_local_elem_1d = 0
    do ne=1,num_elems
       if(ne_global.eq.elems(ne)) get_local_elem_1d = ne
    enddo

  end function get_local_elem_1d

!!!###########################################################################

  subroutine write_elem_geometry_2d(elemfile)
    !DEC$ ATTRIBUTES DLLEXPORT,ALIAS:"SO_WRITE_ELEM_GEOMETRY_2D" :: WRITE_ELEM_GEOMETRY_2D

    character(len=*),intent(in) :: elemfile
    !     Local Variables
    integer :: ne,ne_count,nglobal_list(4),np,nv
    character(len=132) :: writefile
    character(len=60) :: sub_name
    
    ! --------------------------------------------------------------------------

    sub_name = 'write_elem_geometry_2d'
    call enter_exit(sub_name,1)

    writefile = trim(elemfile)//'.ipelem'
    open(10, file=writefile, status='replace')
    
    !.....write the total number of elems
    write(10,'('' CMISS Version 2.1  ipelem File Version 2'')')
    write(10,'('' Heading: 2D surface from 1D centreline'')')
    write(10,'()')
    write(10,'('' The number of elements is [1]:  '',i6)') num_elems_2d
    write(10,'()')

    !    do ne = 1,num_elems_2d
    ne_count = 1
    ne = 0
    do while (ne_count.le.num_elems_2d)
       ne = ne + 1
       if(elems_2d(ne).gt.0)then
          ne_count = ne_count + 1
          write(10,'('' Element number [    1]:  '',i6)')   elems_2d(ne)
          write(10,'('' The number of geometric Xj-coordinates is [3]: 3'')')
          write(10,'('' The basis function type for geometric variable 1 is [1]:  1'')')
          write(10,'('' The basis function type for geometric variable 2 is [1]:  1'')')
          write(10,'('' The basis function type for geometric variable 3 is [1]:  1'')')
          do np = 1,4
             nglobal_list(np) = nodes_2d(elem_nodes_2d(np,ne))
          enddo
          write(10,'('' Enter the 4 global numbers for basis 1: '',4(i6))') &
               nglobal_list(:)
          do np = 1,4
             if(node_versn_2d(elem_nodes_2d(np,ne)).gt.1)then ! has versions
                nv = elem_versn_2d(np,ne)
                write(10,'('' The version number for occurrence  1 of node'' &
                     &,i7,'', njj=1 is [ 1]: '',i3)') nglobal_list(np), nv
                write(10,'('' The version number for occurrence  1 of node'' &
                     &,i7,'', njj=2 is [ 1]: '',i3)') nglobal_list(np), nv
                write(10,'('' The version number for occurrence  1 of node'' &
                     &,i7,'', njj=3 is [ 1]: '',i3)') nglobal_list(np), nv
             endif
          enddo !np
          write(10,'()')
       endif
    enddo ! ne

  end subroutine write_elem_geometry_2d

!!!#############################################################################

  subroutine write_node_geometry_2d(NODEFILE)
    !DEC$ ATTRIBUTES DLLEXPORT,ALIAS:"SO_WRITE_NODE_GEOMETRY_2D" :: WRITE_NODE_GEOMETRY_2D

    character(len=*),intent(in) :: NODEFILE
    !     Local Variables
    integer :: i,np,np_count,nv
    character(len=132) :: writefile
    character(len=60) :: sub_name
    
    ! --------------------------------------------------------------------------
    
    sub_name = 'write_node_geometry_2d'
    call enter_exit(sub_name,1)

    writefile = trim(nodefile)//'.ipnode'
    open(10, file=writefile, status='replace')
    
    !.....write the total number of nodes
    write(10,'('' CMISS Version 1.21 ipnode File Version 2'')')
    write(10,'('' Heading: '')')
    write(10,'()')
    write(10,'('' The number of nodes is [    1]:  '',i6)') num_nodes_2d
    write(10,'('' Number of coordinates [ 3]:  3'')')
    do i=1,3
       write(10,'('' Do you want prompting for different versions of nj='',i1,'' [N]? Y'')') i
    enddo
    do i=1,3
       write(10,'('' The number of derivatives for coordinate '',i1,'' is [0]: 3'')') i
    enddo

    !    do np = 1,num_nodes_2d
    np_count = 1
    np = 0
    do while (np_count.le.num_nodes_2d)
       np = np + 1
       if(nodes_2d(np).gt.0)then
          np_count = np_count + 1
          write(10,'()')
          write(10,'('' Node number [    1]: '',i6)')  nodes_2d(np)
          do i=1,3
             write(10,'('' The number of versions for nj='',i1,'' is [1]:'',i2)')  i,node_versn_2d(np)
             do nv=1,node_versn_2d(np)
                if(node_versn_2d(np).gt.1) write(10,'('' For version number '',i1,'':'')') nv 
                !...........coordinate          
                write(10,'('' The Xj('',i1,'') coordinate is [ 0.00000E+00]: '',f12.5)') &
                     i,node_xyz_2d(1,nv,i,np)
                write(10,'('' The derivative wrt direction 1 is [ 0.00000E+00]: '',f12.5)') &
                     node_xyz_2d(2,nv,i,np)
                write(10,'('' The derivative wrt direction 2 is [ 0.00000E+00]: '',f12.5)') &
                     node_xyz_2d(3,nv,i,np)
                write(10,'('' The derivative wrt directions 1 & 2 is [ 0.00000E+00]: '',f12.5)') &
                     node_xyz_2d(4,nv,i,np)
             enddo !nv
          end do !i
       endif
    enddo
    close(10)

     call enter_exit(sub_name,2)
 
  end subroutine write_node_geometry_2d

!!!#############################################################################

  subroutine write_surface_geo(element_spline,elem_surfaces,ifile,ncount_point, &
       ncount_loop,ncount_spline,np_offset)
    
    integer :: element_spline(:,:),elem_surfaces(:,:),ifile,ncount_point, &
         ncount_loop,ncount_spline,np_offset
    ! Local variables
    integer:: i,j,k,line1,line2,line3,line4,ne,nk,np,np_highest,np1,np2, &
         num_crux_lines,nv1,nv2
    integer,allocatable :: crux_lines(:,:)
    real(dp) :: phi_1_0,phi_1_1,phi_2_0,phi_2_1,point_xyz(3),xidivn(3)
    logical :: repeat
    character(len=60) :: sub_name
    
    ! --------------------------------------------------------------------------
    
    sub_name = 'write_surface_geo'
    call enter_exit(sub_name,1)

    allocate(crux_lines(num_elems,3))
    
    forall (i=1:3) xidivn(i) = 0.25_dp * i
    
!!!    Make a gmsh 'point' at each of the surface mesh nodes
    write(ifile,'(''/* Points */'')')
    do np = 1,num_nodes_2d
       ncount_point = ncount_point + 1
       write(ifile,'(''Point('',i8,'') = {'',f12.7,'','',f12.7,'','',f12.7,'',lc};'')') &
            ncount_point,node_xyz_2d(1,1,1:3,np)
    enddo
    
!!!    Now work through each 'ring' of four adjoining surface elements. Points are created
!!!    between adjacent nodes in the Xi1 and Xi2 directions.

    element_spline = 0
    num_crux_lines = 0
    ne = 1
    
    do while (ne.le.num_elems_2d)
       
!!!....make intermediate points, lines, surfaces, at Xi2=0 for model entry .........
       if((elem_cnct_2d(-2,0,ne).eq.0) .or. &
            (node_versn_2d(elem_nodes_2d(1,ne)).eq.6.or.&
            node_versn_2d(elem_nodes_2d(2,ne)).eq.6))then
          ! location of points in the Xi+1 direction on the Xi2=0 boundary
          do k = 0,3
             if(elem_cnct_2d(-2,0,ne).eq.0 .or. element_spline(1,ne+k).eq.0)then  ! no line (or points) here already
                np1 = elem_nodes_2d(1,ne+k)
                np2 = elem_nodes_2d(2,ne+k)
                ! check that the line hasn't already been made. If it has, use it.
                repeat = .false.
                do i = 1,num_crux_lines
                   if((np1.eq.crux_lines(i,2).and.np2.eq.crux_lines(i,3)).or. &
                        (np1.eq.crux_lines(i,3).and.np2.eq.crux_lines(i,2)))then
                      repeat = .true.
                      element_spline(1,ne+k) = -crux_lines(i,1)
                   endif
                enddo

                if(.not.repeat)then
                   nv1 = elem_versn_2d(1,ne+k)
                   nv2 = elem_versn_2d(2,ne+k)
                   nk = 2 ! calculate the location in the Xi+1 direction
                   do i = 1,3
                      phi_1_0 = 1.0_dp - 3.0_dp * xidivn(i)**2 + 2.0_dp * xidivn(i)**3
                      phi_1_1 = xidivn(i) * (xidivn(i) - 1.0_dp)**2
                      phi_2_0 = xidivn(i)**2 * (3.0_dp - 2.0_dp * xidivn(i))
                      phi_2_1 = xidivn(i)**2 * (xidivn(i) - 1.0_dp)
                      do j = 1,3
                         point_xyz(j) = phi_1_0 * node_xyz_2d(1,1,j,np1) + &
                              phi_2_0 * node_xyz_2d(1,1,j,np2) &
                              + phi_1_1 * node_xyz_2d(nk,nv1,j,np1) * scale_factors_2d(2,ne+k) &
                              + phi_2_1 * node_xyz_2d(nk,nv2,j,np2) * scale_factors_2d(6,ne+k)
                      enddo
                      
                      ncount_point = ncount_point + 1
                      write(ifile,'(''Point('',i8,'') = {'',f12.7,'','',f12.7,'','',f12.7,'',lc};'')') &
                           ncount_point, point_xyz(1:3)
                   enddo ! i
                   ncount_spline = ncount_spline + 1
                   write(ifile,'(''Spline('',I8,'') = {'',I8,'','',I8,'','' &
                        &,I8,'','',I8,'','',I8,''};'')') ncount_spline, np1+np_offset, &
                        ncount_point-2, ncount_point-1, ncount_point, np2+np_offset
                   element_spline(1,ne+k) = ncount_spline
                   num_crux_lines = num_crux_lines + 1
                   crux_lines(num_crux_lines,1) = ncount_spline
                   crux_lines(num_crux_lines,2) = np1+np_offset
                   crux_lines(num_crux_lines,3) = np2+np_offset
!                   if(elem_cnct_2d(-2,0,ne).ne.0) element_spline(1,elem_cnct_2d(-2,1,ne)) = -ncount_spline
                endif
             endif
          enddo  ! k
       endif  ! elem_cnct etc
       
!!!.......make intermediate points, lines, surfaces, at Xi2=1 for each 'ring' .........
       
       ! location of points in the Xi+1 direction on the Xi2=1 boundary
       np_highest = elem_nodes_2d(3,ne)
       do k = 0,3
          np1 = elem_nodes_2d(3,ne+k)
          np2 = elem_nodes_2d(4,ne+k)
          nv1 = elem_versn_2d(3,ne+k)
          nv2 = elem_versn_2d(4,ne+k)
          nk = 2 
          do i = 1,3
             phi_1_0 = 1.0_dp - 3.0_dp * xidivn(i)**2 + 2.0_dp * xidivn(i)**3
             phi_1_1 = xidivn(i) * (xidivn(i) - 1.0_dp)**2
             phi_2_0 = xidivn(i)**2 * (3.0_dp - 2.0_dp * xidivn(i))
             phi_2_1 = xidivn(i)**2 * (xidivn(i) - 1.0_dp)
             forall (j=1:3) point_xyz(j) = phi_1_0 * node_xyz_2d(1,1,j,np1) &
                  + phi_2_0 * node_xyz_2d(1,1,j,np2) &
                  + phi_1_1 * node_xyz_2d(nk,nv1,j,np1) * scale_factors_2d(10,ne+k) &
                  + phi_2_1 * node_xyz_2d(nk,nv2,j,np2) * scale_factors_2d(14,ne+k) 
             
             ncount_point = ncount_point + 1
             write(ifile,'(''Point('',i8,'') = {'',f12.7,'','',f12.7,'','',f12.7,'',lc};'')') &
                  ncount_point,point_xyz(1:3)
          enddo ! i
          ncount_spline = ncount_spline + 1
          write(ifile,'(''Spline('',I8,'') = {'',I8,'','',I8,'','',I8,'','' &
               & ,I8,'','',I8,''};'')') ncount_spline, np1+np_offset, ncount_point-2, &
               ncount_point-1, ncount_point, np2+np_offset
          element_spline(3,ne+k) = ncount_spline
          if(elem_cnct_2d(2,0,ne+k).gt.0) element_spline(1,elem_cnct_2d(2,1,ne+k)) = ncount_spline
       enddo ! k
       
       ! location of points in the Xi+2 direction on the Xi1=0 boundary
       do k = 0,3
          np1 = elem_nodes_2d(1,ne+k)
          np2 = elem_nodes_2d(3,ne+k)
          nv1 = elem_versn_2d(1,ne+k)
          nv2 = elem_versn_2d(3,ne+k)
          nk = 3
          do i = 1,3
             phi_1_0 = 1.0_dp - 3.0_dp * xidivn(i)**2 + 2.0_dp * xidivn(i)**3
             phi_1_1 = xidivn(i) * (xidivn(i) - 1.0_dp)**2
             phi_2_0 = xidivn(i)**2 * (3.0_dp - 2.0_dp * xidivn(i))
             phi_2_1 = xidivn(i)**2 * (xidivn(i) - 1.0_dp)
             forall (j=1:3) point_xyz(j) = phi_1_0 * node_xyz_2d(1,1,j,np1) &
                  + phi_2_0 * node_xyz_2d(1,1,j,np2) &
                  + phi_1_1 * node_xyz_2d(nk,nv1,j,np1) * scale_factors_2d(3,ne+k) &
                  + phi_2_1 * node_xyz_2d(nk,nv2,j,np2) * scale_factors_2d(11,ne+k)
             
             ncount_point = ncount_point + 1
             write(ifile,'(''Point('',i8,'') = {'',f12.7,'','',f12.7,'','',f12.7,'',lc};'')') &
                  ncount_point,point_xyz(1:3)
          enddo ! i
          ncount_spline = ncount_spline + 1
          write(ifile,'(''Spline('',I8,'') = {'',I8,'','',I8,'','',I8,'','' &
               & ,I8,'','',I8,''};'')') ncount_spline, np1+np_offset, ncount_point-2, &
               ncount_point-1, ncount_point, np2+np_offset
          element_spline(4,ne+k) = ncount_spline
          element_spline(2,elem_cnct_2d(-1,1,ne+k)) = ncount_spline
       enddo ! k
       
       do k = 0,3
          line1 = element_spline(1,ne+k)
          line2 = element_spline(2,ne+k)
          line3 = -element_spline(3,ne+k)
          line4 = -element_spline(4,ne+k)
          ncount_loop = ncount_loop + 1
          write(ifile,'(''Line Loop('',i8,'') = {'',i8,'','',i8,'','',i8,'','',i8,''};'')') &
               ncount_loop, line1, line2, line3, line4
          ncount_loop = ncount_loop + 1
          write(ifile,'(''Surface('',I8,'') = {'',I8,''};'')') ncount_loop, ncount_loop - 1
          elem_surfaces(3,ne+k) = ncount_loop
       enddo ! k
       
       ne = ne + 4
       
    enddo ! while (ne.le.num_elems_2d)

    deallocate(crux_lines)
    
    call enter_exit(sub_name,2)

  end subroutine write_surface_geo
  
!!!#############################################################################

  subroutine write_3d_geo(element_spline,elem_surfaces,ifile,ncount_point, &
    ncount_loop,ncount_spline)

    integer,intent(in) :: ifile
    integer :: element_spline(:,:),elem_surfaces(:,:),ncount_point,ncount_loop, &
         ncount_spline
    ! Local variables
    integer :: i,j,k,line1,line2,line3,line4,ncount_cap_entry=0,ncount_cap_exit=0, &
         ncount_inner=0,ncount_centre=0,ncount_phys_vol=0,ncount_spline_0, &
         ncount_surface=0,ncount_volume=0,ncount_wall=0,ne,ne_next,np_highest,np1,np2
    integer,allocatable :: centre_points(:),ncap_entry(:),ncap_exit(:), &
         ncentre(:),ninner(:),nphys_vol(:),node_spoke(:,:),nwall(:)
    real(dp) :: point_xyz_centre(3), xidivn(3)
    character(len=60) :: sub_name
    
    ! --------------------------------------------------------------------------
    
    sub_name = 'write_3d_geo'
    call enter_exit(sub_name,1)
        
    allocate(centre_points(num_nodes_2d))
    allocate(ncap_entry(20))  ! assuming could have multiple inlets
    allocate(ncap_exit(num_elems_2d))  
    allocate(ninner(num_elems_2d*2))  
    allocate(ncentre(num_elems_2d))
    allocate(nphys_vol(num_elems_2d))
    allocate(nwall(num_elems_2d))  
    allocate(node_spoke(2,num_nodes_2d))
    node_spoke = 0

    forall (i=1:3) xidivn(i) = 0.25_dp * i

    ne = 1
    do while (ne.le.num_elems_2d)
!!!....the following works on four adjacent surface elements

!!!......... make intermediate points, lines, surfaces, at Xi2=0 for model entry .........
       
       if((elem_cnct_2d(-2,0,ne).eq.0) .or. &
            (node_versn_2d(elem_nodes_2d(1,ne)).eq.6.or.&
            node_versn_2d(elem_nodes_2d(2,ne)).eq.6))then
          ! location of points in the Xi+1 direction on the Xi2=0 boundary
          point_xyz_centre = 0.0_dp
          do k = 0,3
             np1 = elem_nodes_2d(1,ne+k)
             forall (j = 1:3) point_xyz_centre(j) = &
                  point_xyz_centre(j) + 0.25_dp * node_xyz_2d(1,1,j,np1)
          enddo  ! k

          if(elem_cnct_2d(-2,0,ne).eq.0)then
             ! make a point at the centre of the ring
             ncount_point = ncount_point + 1
             write(ifile,'(''Point('',i8,'') = {'',f12.7,'','',f12.7,'','' &
                  &,f12.7,'',lc};'')') ncount_point,point_xyz_centre(1:3)
             
             ! make a 'spoke' from centre of the ring to each surface node
             do k = 0,3
                np1 = elem_nodes_2d(1,ne+k)
                centre_points(np1) = ncount_point   ! record the centre point number for this 'ring'
                ncount_spline = ncount_spline + 1
                write(ifile,'(''Line('',i8,'') = {'',i8,'','',i8,''};'')') &
                     ncount_spline,ncount_point,np1
                node_spoke(1,np1) = ncount_spline
             enddo  ! k

             ! make surfaces at the entry == a 'cap' of four surfaces
             do k = 0,3
                line1 = ncount_spline + k - 3 
                line2 = element_spline(1,ne+k)
                if(k.lt.3)then
                   line3 = -(line1 + 1)
                else
                   line3 = -(ncount_spline - 3)
                endif
                ncount_loop = ncount_loop + 1
                write(ifile,'(''Line Loop('',i8,'') = {'',i8,'','',i8,'','' &
                     &,i8,''};'')') ncount_loop, line1, line2, line3
                ncount_loop = ncount_loop + 1
                write(ifile,'(''Surface('',i8,'') = {'',i8,''};'')') &
                     ncount_loop, ncount_loop - 1
                elem_surfaces(1,ne+k) = ncount_loop
                ncount_cap_entry = ncount_cap_entry + 1
                ncap_entry(ncount_cap_entry) = ncount_loop
             enddo  ! k
          endif
       endif  ! elem_cnct etc
       
!!!......... make intermediate points, lines, surfaces, at Xi2=1 for each 'ring' .........

       ! location of points in the Xi+1 direction on the Xi2=1 boundary
       point_xyz_centre = 0.0_dp
       np_highest = elem_nodes_2d(3,ne)
       ncount_spline_0 = ncount_spline + 1
       do k = 0,3
          np1 = elem_nodes_2d(3,ne+k)
          np2 = elem_nodes_2d(4,ne+k)
          if(node_versn_2d(np1).ge.2.or.node_versn_2d(np2).ge.2)then  ! only for when there is a crux node
             if(np1.gt.np_highest) np_highest = np1
             forall (j = 1:3) point_xyz_centre(j) = point_xyz_centre(j) &
                  + 0.2_dp * node_xyz_2d(1,1,j,np1)
          else
             forall (j = 1:3) point_xyz_centre(j) = point_xyz_centre(j) &
                  + 0.25_dp * node_xyz_2d(1,1,j,np1)
          endif
       enddo ! k

       ncount_point = ncount_point + 1
       if(node_versn_2d(np1).ge.2.or.node_versn_2d(np2).ge.2)then  ! only for when there is a crux node
          np_highest = elem_nodes_2d(2,elem_cnct_2d(1,1,elem_cnct_2d(2,1,ne)))
          forall (j = 1:3) point_xyz_centre(j) = point_xyz_centre(j) &
               + 0.2_dp * node_xyz_2d(1,1,j,np_highest)
          centre_points(np_highest) = ncount_point   ! record the centre point number for this 'ring'
       endif

       write(ifile,'(''Point('',i8,'') = {'',f12.7,'','',f12.7,'','' &
            &,f12.7,'',lc};'')') ncount_point,point_xyz_centre(1:3)

       do k = 0,3
          np1 = elem_nodes_2d(3,ne+k)
          centre_points(np1) = ncount_point   ! record the centre point number for this 'ring'
          ncount_spline = ncount_spline + 1
          write(ifile,'(''Line('',i8,'') = {'',i8,'','',i8,''};'')') &
               ncount_spline,ncount_point,np1
          node_spoke(1,np1) = ncount_spline
       enddo  ! k

       if(node_versn_2d(np1).ge.2.or.node_versn_2d(np2).ge.2)then  ! only for when there is a crux node
          np_highest = elem_nodes_2d(2,elem_cnct_2d(1,1,elem_cnct_2d(2,1,ne)))
          
          if(elems_at_node_2d(np_highest,0).eq.6)then
             do i = 1,elems_at_node_2d(np_highest,0)
                ne_next = elems_at_node_2d(np_highest,i)
                np1 = elem_nodes_2d(1,ne_next)
                if(np1.eq.np_highest) np1 = &
                     elem_nodes_2d(2,elems_at_node_2d(np_highest,i))
                if(node_spoke(1,np1).eq.0)then
                   ! make a spoke from the centre to this node
                   ncount_spline = ncount_spline + 1
                   write(ifile,'(''Line('',i8,'') = {'',i8,'','',i8,''};'')') &
                        ncount_spline,ncount_point,np1
                   node_spoke(1,np1) = ncount_spline
                   elem_surfaces(1,elem_cnct_2d(-2,1,ne_next)) = ncount_loop
                endif
             enddo
          endif
       endif

!!!....make surface elements at the Xi2=1 end
       do k = 0,3
          line1 = node_spoke(1,elem_nodes_2d(3,ne+k))
          line2 = element_spline(3,ne+k)
          line3 = -node_spoke(1,elem_nodes_2d(4,ne+k))
          ncount_loop = ncount_loop + 1
          write(ifile,'(''Line Loop('',i8,'') = {'',i8,'','',i8,'','',i8,''};'')') &
               ncount_loop, line1, line2, line3
          ncount_loop = ncount_loop + 1
          write(ifile,'(''Surface('',i8,'') = {'',i8,''};'')') &
               ncount_loop, ncount_loop - 1
          elem_surfaces(2,ne+k) = ncount_loop
          if(elem_cnct_2d(2,0,ne+k).ne.0)then
             elem_surfaces(1,elem_cnct_2d(2,1,ne+k)) = ncount_loop
          else
             ! this is an exit 'cap'. store to output as a physical surface
             ncount_cap_exit = ncount_cap_exit + 1
             ncap_exit(ncount_cap_exit) = ncount_loop
          endif
          ncount_inner = ncount_inner + 1
          ninner(ncount_inner) = ncount_loop
       enddo  ! k
             
       if(node_versn_2d(np1).ge.2.or.node_versn_2d(np2).ge.2)then  ! only for crux node
          ncount_spline = ncount_spline + 1
          write(ifile,'(''Line('',i8,'') = {'',i8,'','',i8,''};'')') &
               ncount_spline,ncount_point,np_highest
          node_spoke(1,np_highest) = ncount_spline

          ne_next = elem_cnct_2d(1,1,elem_cnct_2d(2,1,ne))
          line1 = node_spoke(1,elem_nodes_2d(1,ne_next))
          line2 = element_spline(1,ne_next)
          line3 = -node_spoke(1,elem_nodes_2d(2,ne_next))

          ncount_loop = ncount_loop + 1
          write(ifile,'(''Line Loop('',i8,'') = {'',i8,'','',i8,'','',i8,''};'')') &
               ncount_loop, line1, line2, line3
          ncount_loop = ncount_loop + 1
          write(ifile,'(''Surface('',i8,'') = {'',i8,''};'')') &
               ncount_loop, ncount_loop - 1
          ncount_inner = ncount_inner + 1
          ninner(ncount_inner) = ncount_loop

          elem_surfaces(1,ne_next) = ncount_loop
          ne_next = elem_cnct_2d(-2,1,ne_next)
          elem_surfaces(1,ne_next) = ncount_loop

          ne_next = elem_cnct_2d(-1,1,elem_cnct_2d(2,1,elem_cnct_2d(-1,1,ne)))
          line1 = node_spoke(1,elem_nodes_2d(1,ne_next))
          line2 = element_spline(1,ne_next)
          line3 = -node_spoke(1,elem_nodes_2d(2,ne_next))
          ncount_loop = ncount_loop + 1
          write(ifile,'(''Line Loop('',i8,'') = {'',i8,'','',i8,'','',i8,''};'')') &
               ncount_loop, line1, line2, line3
          ncount_loop = ncount_loop + 1
          write(ifile,'(''Surface('',i8,'') = {'',i8,''};'')') &
               ncount_loop, ncount_loop - 1
          ncount_inner = ncount_inner + 1
          ninner(ncount_inner) = ncount_loop

          elem_surfaces(1,ne_next) = ncount_loop
          ne_next = elem_cnct_2d(-2,1,ne_next)
          elem_surfaces(1,ne_next) = ncount_loop
          
          if(elems_at_node_2d(np_highest,0).eq.6)then
             do i = 1,elems_at_node_2d(np_highest,0)
                ne_next = elems_at_node_2d(np_highest,i)
                if(elem_surfaces(1,ne_next).eq.0)then
                   ! make an extra surface here
                   np1 = elem_nodes_2d(1,ne_next)
                   np2 = elem_nodes_2d(2,ne_next)
                   line1 = node_spoke(1,np1)
                   line2 = element_spline(1,ne_next)
                   line3 = -node_spoke(1,np2)
                   ncount_loop = ncount_loop + 1
                   write(ifile,'(''Line Loop('',i8,'') = {'',i8,'','' &
                        &,i8,'','',i8,''};'')') &
                        ncount_loop, line1, line2, line3
                   ncount_loop = ncount_loop + 1
                   write(ifile,'(''Surface('',i8,'') = {'',i8,''};'')') &
                        ncount_loop, ncount_loop - 1
                   ncount_inner = ncount_inner + 1
                   ninner(ncount_inner) = ncount_loop
                   elem_surfaces(1,ne_next) = ncount_loop
                   ne_next = elem_cnct_2d(-2,1,ne_next)
                   elem_surfaces(1,ne_next) = ncount_loop
                   
                   ne_next = elem_cnct_2d(1,1,ne_next)
                   np1 = elem_nodes_2d(1,ne_next)
                   np2 = elem_nodes_2d(2,ne_next)
                   line1 = node_spoke(1,np1)
                   line2 = element_spline(1,ne_next)
                   line3 = -node_spoke(1,np2)
                   ncount_loop = ncount_loop + 1
                   write(ifile,'(''Line Loop('',i8,'') = {'',i8,'','' &
                        &,i8,'','',i8,''};'')') &
                        ncount_loop, line1, line2, line3
                   ncount_loop = ncount_loop + 1
                   write(ifile,'(''Surface('',i8,'') = {'',i8,''};'')') &
                        ncount_loop, ncount_loop - 1
                   ncount_inner = ncount_inner + 1
                   ninner(ncount_inner) = ncount_loop
                   elem_surfaces(1,ne_next) = ncount_loop
                   ne_next = elem_cnct_2d(-2,1,ne_next)
                   elem_surfaces(1,ne_next) = ncount_loop
                   
                endif
             enddo
          endif
       endif

!!!.........Make line along the centre
       ncount_spline = ncount_spline + 1
       write(ifile,'(''Line('',i8,'') = {'',i8,'','',i8,''};'')') ncount_spline, &
            centre_points(elem_nodes_2d(1,ne)),ncount_point

!!! Make surfaces from the centreline
       do k = 0,3
          line1 = node_spoke(1,elem_nodes_2d(1,ne+k))
          line2 = element_spline(4,ne+k)
          line3 = -node_spoke(1,elem_nodes_2d(3,ne+k))
          line4 = -ncount_spline ! the newest line
          ncount_loop = ncount_loop + 1
          write(ifile,'(''Line Loop('',i8,'') = {'',i8,'','',i8,'','' &
               &,i8,'','',i8,''};'')') &
               ncount_loop, line1, line2, line3, line4
          ncount_loop = ncount_loop + 1
          write(ifile,'(''Surface('',i8,'') = {'',i8,''};'')') &
               ncount_loop, ncount_loop - 1
          ncount_centre = ncount_centre + 1
          ncentre(ncount_centre) = ncount_loop

          elem_surfaces(4,ne+k) = ncount_loop
          if(k.gt.0) elem_surfaces(5,ne+k-1) = ncount_loop
       enddo
       elem_surfaces(5,ne) = elem_surfaces(4,ne+1)
       elem_surfaces(5,ne+3) = elem_surfaces(4,ne)

!!! Make surface loops and volumes
       do k = 0,3
          ncount_volume = ncount_volume + 1
          write(ifile,'(''Surface Loop('',i8,'') = {'',i8,'','' &
               &,i8,'','',i8,'','',i8,'','',i8,''};'')') &
               ncount_volume,elem_surfaces(1:5,ne+k)
            
          ncount_volume = ncount_volume + 1
          write(ifile,'(''Volume('',i8,'') = {'',i8,''};'')') &
               ncount_volume,ncount_volume-1

          ncount_wall = ncount_wall + 1
          nwall(ncount_wall) = elem_surfaces(3,ne+k)
          ncount_phys_vol = ncount_phys_vol + 1
          nphys_vol(ncount_phys_vol) = ncount_volume
       enddo

       ne = ne + 4

    enddo ! while (ne.le.num_elems_2d)

    write(ifile,'(/''/* Physical surface for entry caps */'')')
    write(ifile,'(/''Physical Surface(1) = {'')', advance = "no")
    do i = 1,ncount_cap_entry-1
       write(ifile,'(i6,'','')', advance = "no") ncap_entry(i)
    enddo
    write(ifile,'(i6,''};'')') ncap_entry(ncount_cap_entry)
    
    write(ifile,'(/''/* Physical surface for exit caps */'')')
    write(ifile,'(/''Physical Surface(2) = {'')', advance = "no")
    do i = 1,ncount_cap_exit-1
       write(ifile,'(i6,'','')', advance = "no") ncap_exit(i)
    enddo
    write(ifile,'(i6,''};'')') ncap_exit(ncount_cap_exit)
    
    write(ifile,'(/''/* Physical surface for walls */'')')
    write(ifile,'(/''Physical Surface(3) = {'')', advance = "no")
    do i = 1,ncount_wall-1
       write(ifile,'(i6,'','')', advance = "no") nwall(i)
    enddo
    write(ifile,'(i6,''};'')') nwall(ncount_wall)
    
    write(ifile,'(/''/* Physical surface for centres */'')')
    write(ifile,'(/''Physical Surface(4) = {'')', advance = "no")
    do i = 1,ncount_centre-1
       write(ifile,'(i6,'','')', advance = "no") ncentre(i)
    enddo
    write(ifile,'(i6,''};'')') ncentre(ncount_centre)
    
    write(ifile,'(/''Physical Volume(1) = {'')', advance = "no")
    do i = 1,ncount_phys_vol-1
       write(ifile,'(i6,'','')', advance = "no") nphys_vol(i)
    enddo
    write(ifile,'(i6,''};'')') nphys_vol(ncount_phys_vol)

    write(ifile,'(/)')
    write(ifile,'(''Mesh.Algorithm = 3;'')') ! Anisotropic
    write(ifile,'(''Mesh.Smoothing = 4;'')')
    write(ifile,'(''Mesh.Algorithm3D = 2;'')') ! Netgen

    close(ifile)

    deallocate(centre_points)
    deallocate(ncap_entry)
    deallocate(ncap_exit)
    deallocate(ninner)
    deallocate(ncentre)
    deallocate(nphys_vol)
    deallocate(nwall)
    deallocate(node_spoke)

    call enter_exit(sub_name,2)
    
  end subroutine write_3d_geo

!!!#############################################################################
  
end module geometry<|MERGE_RESOLUTION|>--- conflicted
+++ resolved
@@ -554,12 +554,9 @@
     
     call element_connectivity_1d
     call evaluate_ordering
-<<<<<<< HEAD
-    
-=======
+
     elem_ordrs(no_type,:) = 1 ! 0 for respiratory, 1 for conducting
-
->>>>>>> a1610af0
+    
     call enter_exit(sub_name,2)
 
   end subroutine define_1d_elements
@@ -3135,7 +3132,6 @@
     
   end subroutine set_initial_volume
 
-<<<<<<< HEAD
 !!!#############################################################################
 
   subroutine volume_of_mesh(volume_model,volume_tree)
@@ -3144,17 +3140,6 @@
     !DEC$ ATTRIBUTES DLLEXPORT,ALIAS:"SO_VOLUME_OF_MESH" :: VOLUME_OF_MESH
     
     real(dp) :: volume_model,volume_tree
-=======
-!
-!###################################################################################
-!
-!*volume_of_mesh:* calculates the volume of an airway mesh including conducting and respiratory airways
-  subroutine volume_of_mesh(volume_model, volume_tree)
-  !DEC$ ATTRIBUTES DLLEXPORT,ALIAS:"SO_VOLUME_OF_MESH" :: VOLUME_OF_MESH
-
-    !     Parameter List
-    real(dp) :: volume_model, volume_tree
->>>>>>> a1610af0
     !     Local Variables
     integer :: ne,ne0,nunit
     real(dp),allocatable :: vol_anat(:),vol_below(:)
@@ -3170,23 +3155,6 @@
     
     vol_anat = elem_field(ne_vol,1:num_elems) !initialise to branch volume
     vol_below = elem_field(ne_vol,1:num_elems) !initialise to branch volume
-<<<<<<< HEAD
-    
-    do nunit=1,num_units
-       ne=units(nunit)
-       vol_below(ne) = vol_below(ne) + unit_field(nu_vol,nunit) !add elastic unit volume
-    enddo !nunit
-    
-    do ne=num_elems,2,-1
-       ne0=elem_cnct(-1,1,ne)
-       vol_anat(ne0) = vol_anat(ne0) + DBLE(elem_symmetry(ne))*vol_anat(ne)
-       vol_below(ne0) = vol_below(ne0) + DBLE(elem_symmetry(ne))*vol_below(ne)
-    enddo !noelem
-    
-    volume_model = vol_below(1)
-    volume_tree = vol_anat(1)
-    
-=======
 
     do nunit = 1,num_units
        ne = units(nunit)
@@ -3206,7 +3174,6 @@
     volume_model = elem_field(ne_vol_bel,1)
     volume_tree = elem_field(ne_vd_bel,1)
 
->>>>>>> a1610af0
     deallocate(vol_anat)
     deallocate(vol_below)
     
