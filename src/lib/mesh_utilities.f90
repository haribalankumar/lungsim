--- conflicted
+++ resolved
@@ -14,14 +14,6 @@
 
   private
 
-<<<<<<< HEAD
-  public  area_between_three_points,area_between_two_vectors,calc_branch_direction,&
-       angle_btwn_points,angle_btwn_vectors,calc_scale_factors_2d,check_colinear_points,cross_product,&
-       distance_between_points,make_plane_from_3points,mesh_a_x_eq_b,ph3,pl1,&
-       point_internal_to_surface,scalar_product_3,scalar_triple_product,scale_mesh,&
-       unit_norm_to_plane_two_vectors,unit_norm_to_three_points,unit_vector,&
-       vector_length,volume_internal_to_surface,mesh_angle!,mesh_plane_angle
-=======
   public  area_between_three_points,area_between_two_vectors,angle_btwn_points, &
        angle_btwn_vectors,bifurcation_element,calc_branch_direction, &
        calc_scale_factors_2d,check_colinear_points,cross_product,&
@@ -30,8 +22,7 @@
        mesh_a_x_eq_b,ph3,pl1,point_internal_to_surface,scalar_product_3, &
        scalar_triple_product,scale_mesh,stem_element,terminal_element, &
        unit_norm_to_plane_two_vectors,unit_norm_to_three_points,unit_vector, &
-       vector_length,volume_internal_to_surface,which_child
->>>>>>> 12640236
+       vector_length,volume_internal_to_surface,which_child,mesh_angle
 
 contains
 
@@ -265,15 +256,12 @@
   end subroutine calc_scale_factors_2d
 
 !!!###############################################################
-<<<<<<< HEAD
-
-=======
-  
+
   function distance_from_plane_to_point(P1,P2,P3,P4)
-    
+
     !###    calculates the distance from a plane defined by three points
     !###    and another arbitrary point
-    
+
     real(dp),intent(in) :: P1(3),P2(3),P3(3),P4(3)
     real(dp) :: norml(4)
     real(dp) :: distance_from_plane_to_point
@@ -281,12 +269,11 @@
     call make_plane_from_3points(norml,2,P1,P2,P3)
     distance_from_plane_to_point = abs(scalar_product_3(norml,P4) + norml(4)) / &
          sqrt(scalar_product_3(norml,norml))
-    
+
   end function distance_from_plane_to_point
-  
+
 !!!###############################################################
-  
->>>>>>> 12640236
+
   subroutine make_plane_from_3points(NORML,NORMALTYPE,POINT1,POINT2,POINT3)
 
     !###    make_plane_from_3points finds the equation of a plane in three
@@ -579,10 +566,8 @@
     cross_product(3) = A(1)*B(2)-A(2)*B(1)
 
   end function cross_product
-<<<<<<< HEAD
-=======
-  
-!!! ##########################################################################   
+
+!!! ##########################################################################
 
   function direction_point_to_point(point_start,point_end)
 
@@ -596,7 +581,6 @@
     direction_point_to_point = vector
 
   end function direction_point_to_point
->>>>>>> 12640236
 
 !!!###############################################################
 
@@ -949,7 +933,7 @@
 
 
 !!!#############################################################################
-  
+
   function terminal_element(ne)
     !*terminal element:* returns 'true' if a 1d element has no elements adjacent
     ! in the Xi+1 direction
@@ -963,11 +947,11 @@
     else
        terminal_element = .false.
     endif
-    
+
   end function terminal_element
 
 !!!#############################################################################
-  
+
   function stem_element(ne)
     !*stem element:* returns 'true' if a 1d element has no elements adjacent
     ! in the Xi-1 direction
@@ -981,13 +965,13 @@
     else
        stem_element = .false.
     endif
-    
+
   end function stem_element
 
 !!!#############################################################################
-  
+
   function bifurcation_element(ne)
-    !*bifurcation element:* returns 'true' if a 1d element has two elements 
+    !*bifurcation element:* returns 'true' if a 1d element has two elements
     ! adjacent in the Xi+1 direction (i.e. parent of a bifurcation)
     integer,intent(in) :: ne
     logical :: bifurcation_element
@@ -1001,11 +985,11 @@
     else
        bifurcation_element = .false.
     endif
-    
+
   end function bifurcation_element
 
 !!!#############################################################################
-  
+
   function which_child(ne,ne0)
     !*which child:* returns '1' if ne is recorded as the first child element of
     ! element ne0, and '2' if the second
@@ -1023,9 +1007,9 @@
             ne,ne0
        which_child = 0
     endif
-    
+
   end function which_child
 
 !!!#############################################################################
-  
+
 end module mesh_utilities