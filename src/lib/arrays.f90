--- conflicted
+++ resolved
@@ -70,13 +70,8 @@
   private
   public set_node_field_value, elem_field, num_elems, elem_nodes, node_xyz, nodes, elems, &
     num_nodes, units, num_units, unit_field, node_field, dp, elem_cnct, elem_ordrs, elem_direction, &
-<<<<<<< HEAD
-    elems_at_node, elem_symmetry, expansile, elem_units_below, maxgen,capillary_bf_parameters,&
-    alpha_factor,alveolar_factor
-=======
     elems_at_node, elem_symmetry, expansile, elem_units_below, maxgen,capillary_bf_parameters, &
-    zero_tol,loose_tol,gasex_field
->>>>>>> e3687626
+    zero_tol,loose_tol,gasex_field,alpha_factor,alveolar_factor
 
 contains
   subroutine set_node_field_value(row, col, value)
