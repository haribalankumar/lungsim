--- conflicted
+++ resolved
@@ -30,7 +30,7 @@
 } factors_t;
 
 void
-c_fortran_dgssv_(int *iopt, int *n, int *nnz, int *nrhs, 
+c_fortran_dgssv_(int *iopt, int *n, int *nnz, int *nrhs,
                  double *values, int *rowind, int *colptr,
                  double *b, int *ldb,
 		 fptr *f_factors, /* a handle containing the address
@@ -71,7 +71,7 @@
     GlobalLU_t Glu;   /* Not needed on return. */
 #endif
     int    *rowind0;  /* counter 1-based indexing from Frotran arrays. */
-    int    *colptr0;  
+    int    *colptr0;
 
     trans = NOTRANS;
 
@@ -113,7 +113,6 @@
 	panel_size = sp_ienv(1);
 	relax = sp_ienv(2);
 
-<<<<<<< HEAD
 #ifdef SUPERLU_HAS_GLOBALLU_T
     /* Probably running version 5.X of SuperLU. */
     dgstrf(&options, &AC, relax, panel_size, etree,
@@ -123,26 +122,14 @@
     dgstrf(&options, &AC, relax, panel_size, etree,
                 NULL, 0, perm_c, perm_r, L, U, &stat, info);
 #endif
-=======
-	dgstrf(&options, &AC, relax, panel_size, etree,
-                NULL, 0, perm_c, perm_r, L, U, &stat, info);
->>>>>>> ae2ff63e
 
 	if ( *info == 0 ) {
 	    Lstore = (SCformat *) L->Store;
 	    Ustore = (NCformat *) U->Store;
-	    //printf("No of nonzeros in factor L = %d\n", Lstore->nnz); 
-	    //printf("No of nonzeros in factor U = %d\n", Ustore->nnz);
-	    //printf("No of nonzeros in L+U = %d\n", Lstore->nnz + Ustore->nnz);
 	    dQuerySpace(L, U, &mem_usage);
-	    //printf("L\\U MB %.3f\ttotal MB needed %.3f\n",
-		   //mem_usage.for_lu/1e6, mem_usage.total_needed/1e6);
 	} else {
-	    //printf("dgstrf() error returns INFO= %d\n", *info);
 	    if ( *info <= *n ) { /* factorization completes */
-		dQuerySpace(L, U, &mem_usage);
-		//printf("L\\U MB %.3f\ttotal MB needed %.3f\n",
-		  //     mem_usage.for_lu/1e6, mem_usage.total_needed/1e6);
+            dQuerySpace(L, U, &mem_usage);
 	    }
 	}
 	
@@ -195,5 +182,4 @@
 	fprintf(stderr,"Invalid iopt=%d passed to c_fortran_dgssv()\n",*iopt);
 	exit(-1);
     }
-}
-
+}